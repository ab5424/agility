<<<<<<< HEAD
ovito
Pyside6<=6.7.0
pymatgen
=======
>>>>>>> 4b8ff278
ase
mypy
ovito
pymatgen
Pyside6<=6.6.2
pytest
ruff<|MERGE_RESOLUTION|>--- conflicted
+++ resolved
@@ -1,13 +1,7 @@
-<<<<<<< HEAD
-ovito
-Pyside6<=6.7.0
-pymatgen
-=======
->>>>>>> 4b8ff278
 ase
 mypy
 ovito
 pymatgen
-Pyside6<=6.6.2
+Pyside6<=6.7.0
 pytest
 ruff