# Copyright (c) Alexander Bonkowski
# Distributed under the terms of the MIT License
# author: Alexander Bonkowski

"""Analysis functions."""

from __future__ import annotations

import pathlib
import random
import warnings
from typing import Any, Literal, Sequence

import numpy as np
import pandas as pd
from typing_extensions import Self

from agility.minimiser import mimimise_lmp

available_backends = Literal["ovito", "pymatgen", "babel", "pyiron", "ase", "lammps"]
# https://github.com/pyiron/pylammpsmpi


class GBStructure:
    """Fundamental class of a grain boundary object."""

    def __init__(
        self,
        backend: available_backends,
        filename: str | pathlib.Path,
        **kwargs,
    ) -> None:
        """Initialize."""
        self.backend = backend
        self.filename = filename
        self.data: Any = None

        if self.backend == "lammps":
            # Determine if a jupyter notebook is used
            # Taken from shorturl.at/aikzP
            try:
                shell = get_ipython().__class__.__name__  # type: ignore[name-defined]
                if shell == "ZMQInteractiveShell":
                    ipy = True  # Jupyter notebook or qtconsole
                elif shell == "TerminalInteractiveShell":
                    ipy = False  # Terminal running IPython
                else:
                    ipy = False  # Other type (?)
            except NameError:
                ipy = False  # Probably standard Python interpreter

            if ipy:
                from lammps import IPyLammps

                self.pylmp = IPyLammps()
            else:
                from lammps import PyLammps

                self.pylmp = PyLammps()

        if filename:
            self.read_file(filename, **kwargs)

    def read_file(self, filename: str | pathlib.Path, **kwargs) -> None:
        """Read structure from file.

        Args:
            filename: File to read.
            **kwargs: Additional arguments for reading the file.

        Returns:
            None
        """
        if self.backend == "ovito":
            from ovito.io import import_file

            self.pipeline = import_file(str(filename))

        if self.backend == "pymatgen":
            from pymatgen.core import Structure

            self.data.structure = Structure.from_file(filename)

        if self.backend == "lammps":
            self._init_lmp(filename=filename, **kwargs)

    def _init_lmp(
        self,
        filename: str | pathlib.Path,
        file_type: str = "data",
        pair_style: str = "none",
        kspace_style: str = "none",
    ) -> None:
        """Initialise lammps backend.

        Args:
            filename: File to read.
            file_type (str): File type (data, dump, restart)
            pair_style (str): lammps pair style
            kspace_style (str): lammps kspace style
        """
        self.pylmp.units("metal")
        self.pylmp.atom_style("charge")
        self.pylmp.atom_modify("map array")
        self.pylmp.pair_style(f"{pair_style}")
        if kspace_style:
            self.pylmp.kspace_style(f"{kspace_style}")
        if file_type == "data":
            self.pylmp.read_data(filename)
        elif file_type == "dump":
            self.pylmp.read_dump(filename)
        elif file_type == "restart":
            self.pylmp.read_restart(filename)
        else:
            msg = "Please specify the type of lammps file to read."
            raise ValueError(msg)

    def save_structure(self, filename: str, file_type: str, **kwargs) -> None:
        """Save structure to disc.

        Args:
            filename (str): Filename to save.
            file_type (str): File type (data, dump, restart)
            **kwargs: Additional arguments for saving the file.
        """
        if self.backend == "ovito":
            from ovito.io import export_file

            export_file(self.pipeline, filename, file_type, **kwargs)

        if self.backend == "lammps":
            if file_type == "data":
                self.pylmp.write_data(filename)
            elif file_type == "dump":
                self.pylmp.write_dump(filename)
            elif file_type == "restart":
                self.pylmp.write_restart(filename)

    def minimise(self, *args, **kwargs) -> None:
        """Minimise structure."""
        if self.backend == "ovito":
            msg = f"The {self.backend} backend has no minimisation capabilities."
            raise NotImplementedError(msg)
        if self.backend == "lammps":
            self.pylmp = mimimise_lmp(self.pylmp, *args, **kwargs)
        else:
            msg = f"The {self.backend} backend does not support minimisation yet."
            raise NotImplementedError(msg)

    def delete_particles(self, particle_type: set) -> None:
        """Delete a specific type of particles from a structure.

        This can be particularly useful if
        there is a mobile type in the structure. Note that for ovito structures you need to make
        sure that type information is included.

        Args:
            particle_type: Particle type to delete.

        """
        if self.backend == "ovito":
            from ovito.modifiers import DeleteSelectedModifier

            self.select_particles_by_type(particle_type)
            self.pipeline.modifiers.append(DeleteSelectedModifier())

        elif self.backend == "lammps":
            self.pylmp.group(f"delete type {particle_type}")
            self.pylmp.delete_atoms("group delete compress no")

        elif self.backend == "pymatgen":
            self.data.structure.remove_species(particle_type)

        elif self.backend == "babel":
            pass

    #    def assign_particles_types(self, particle_types: list):
    #        """Assign
    #
    #        """
    #        if self.backend == "ovito":
    #            def setup_atom_types(frame, data):
    #                types = self.data.particles_.particle_types_
    #                for i, particle_type in enumerate(particle_types):
    #                    types.type_by_id_(i+1).name = particle_type
    #            self.pipeline.modifiers.append(setup_atom_types)
    #            self.set_analysis()

    def select_particles_by_type(self, particle_type: set) -> None:
        """Select a specific type of particles from a structure.

        Args:
            particle_type (set): Particle type to select.
        """
        if self.backend == "ovito":
            # from ovito.plugins.StdModPython import (
            #     SelectTypeModifier,
            #     DeleteSelectedModifier,
            # )
            from ovito.modifiers import SelectTypeModifier

            def assign_particle_types(  # noqa: ANN202
                frame,  # noqa: ANN001,ARG001
                data,  # noqa: ANN001
            ):  # pylint: disable=W0613
                atom_types = data.particles_.particle_types_  # pylint: disable=W0612

            self.pipeline.modifiers.append(assign_particle_types)

            # Select atoms and delete them
            self.pipeline.modifiers.append(
                SelectTypeModifier(  # type: ignore[call-arg]
                    operate_on="particles",
                    property="Particle Type",
                    types=particle_type,
                ),
            )

    def select_particles(
        self,
        list_ids: list,
        list_ids_type: Literal["Identifier", "Indices"] = "Identifier",
        invert: bool = True,
        delete: bool = True,
        expand_cutoff: float | None = None,
        expand_nearest_neighbors: int | None = None,
        iterations: int = 1,
    ) -> None:
        """Select particles by ID.

        Args:
            list_ids (list): List of IDs to select.
            list_ids_type (str): "Indices" or "Identifier"
            expand_nearest_neighbors (int): Number of nearest neighbors. Default 1.
            invert (bool): Invert selection.
            delete (bool): Delete selection.
            iterations (int): Number of iterations for expansion.
            expand_cutoff (float): Expansion cutoff. Default 3.2.

        Returns:
            None
        """
        if self.backend == "ovito":
            try:
                if np.where(self.data.particles.selection != 0)[0].size > 0:
                    self._clear_selection()
                    warnings.warn(
                        "Selection currently not empty. Clearing selection.",
                        stacklevel=2,
                    )
            except AttributeError:
                pass

            def modify(frame, data):  # noqa: ANN001,ANN202,ARG001  # pylint: disable=W0613
                # Specify the IDs of all atoms that are to remain here
                if list_ids_type == "Identifier":
                    ids = data.particles["Particle Identifier"]
                elif list_ids_type == "Indices":
                    ids = list(np.where(self.data.particles["Structure Type"] != 10000)[0])
                else:
                    msg = "Only Indices and Identifier are possible as list id types."
                    raise NameError(msg)
                l_ids = np.in1d(ids, list_ids, assume_unique=True, invert=False)
                selection = data.particles_.create_property(  # pylint: disable=W0612
                    "Selection",
                    data=l_ids,
                )

            self.pipeline.modifiers.append(modify)

            if expand_nearest_neighbors or expand_cutoff:
                from ovito.plugins.ParticlesPython import ExpandSelectionModifier

                if expand_nearest_neighbors:
                    self.pipeline.modifiers.append(
                        ExpandSelectionModifier(
                            mode=ExpandSelectionModifier.ExpansionMode.Nearest,
                            num_neighbors=expand_nearest_neighbors,
                            iterations=iterations,
                        ),
                    )
                else:
                    self.pipeline.modifiers.append(
                        ExpandSelectionModifier(
                            cutoff=expand_cutoff,
                            mode=ExpandSelectionModifier.ExpansionMode.Cutoff,
                            iterations=iterations,
                        ),
                    )
            if invert:
                self._invert_selection()  # for bulk ions
            if delete:
                self._delete_selection()

    def _invert_selection(self) -> None:
        if self.backend == "ovito":
            from ovito.modifiers import InvertSelectionModifier

            self.pipeline.modifiers.append(InvertSelectionModifier())

        if self.backend == "pymatgen":
            # TODO: Look which ids are in the list and invert by self.structure
            pass

    def _delete_selection(self) -> None:
        if self.backend == "ovito":
            from ovito.modifiers import DeleteSelectedModifier

            self.pipeline.modifiers.append(DeleteSelectedModifier())

    def _clear_selection(self) -> None:
        if self.backend == "ovito":
            from ovito.modifiers import ClearSelectionModifier

            self.pipeline.modifiers.append(ClearSelectionModifier())

    def perform_cna(
        self,
        mode: Literal[
            "IntervalCutoff",
            "AdaptiveCutoff",
            "FixedCutoff",
            "BondBased",
        ] = "IntervalCutoff",
        enabled: Sequence[str] = ("fcc", "hpc", "bcc"),
        cutoff: float = 3.2,
        color_by_type: bool = True,
        only_selected: bool = False,
        compute: bool = True,
    ) -> None:
        """Perform Common neighbor analysis.

        Args:
            mode: Mode of common neighbor analysis. The lammps backend uses "FixedCutoff".
            enabled: Enabled structures for identifier.
            cutoff: Cutoff for the FixedCutoff mode.
            color_by_type: Color by structure type.
            only_selected: Only selected particles.
            compute: Compute results.

        Returns:
            None
        """
        if self.backend == "ovito":
            # TODO: Enable/disable structure types
            from ovito.modifiers import CommonNeighborAnalysisModifier

            cna_modes = {
                "IntervalCutoff": CommonNeighborAnalysisModifier.Mode.IntervalCutoff,
                "AdaptiveCutoff": CommonNeighborAnalysisModifier.Mode.AdaptiveCutoff,
                "FixedCutoff": CommonNeighborAnalysisModifier.Mode.FixedCutoff,
                "BondBased": CommonNeighborAnalysisModifier.Mode.BondBased,
            }

            _cna = CommonNeighborAnalysisModifier(  # type: ignore[call-arg]
                mode=cna_modes[mode],
                cutoff=cutoff,
                color_by_type=color_by_type,
                only_selected=only_selected,
            )
            # Enabled by default: FCC, HCP, BCC
            if "fcc" not in enabled:
                _cna.structures[
                    CommonNeighborAnalysisModifier.Type.FCC  # type: ignore[attr-defined]
                ].enabled = False  # type: ignore[misc]
            if "hcp" not in enabled:
                _cna.structures[
                    CommonNeighborAnalysisModifier.Type.HCP  # type: ignore[attr-defined]
                ].enabled = False  # type: ignore[misc]
            if "bcc" not in enabled:
                _cna.structures[
                    CommonNeighborAnalysisModifier.Type.BCC  # type: ignore[attr-defined]
                ].enabled = False  # type: ignore[misc]
            if "ico" not in enabled:
                _cna.structures[
                    CommonNeighborAnalysisModifier.Type.ICO  # type: ignore[attr-defined]
                ].enabled = False  # type: ignore[misc]

            self.pipeline.modifiers.append(_cna)

        elif self.backend == "lammps":
            # https://docs.lammps.org/compute_cna_atom.html
            n_compute = len([i["style"] for i in self.pylmp.computes if i["style"] == "cna/atom"])
            self.pylmp.compute(f"cna_{n_compute} all cna/atom {cutoff}")

        else:
            raise not_implemented(self.backend)

        if only_selected:
            warnings.warn(
                "Evaluating only the selected atoms. Be aware that non-selected atoms may be "
                "assigned to the wrong category.",
                stacklevel=2,
            )
        if compute:
            self.set_analysis()

    def perform_cnp(self, cutoff: float = 3.20, compute: bool = False) -> None:
        """Perform Common Neighborhood Parameter calculation.

        Please cite https://doi.org/10.1016/j.cpc.2007.05.018

        Returns:
            None
        """
        if self.backend == "lammps":
            self.pylmp.compute(f"compute 1 all cnp/atom {cutoff}")

        if compute:
            self.set_analysis()

    def perform_voronoi_analysis(self, compute: bool = False) -> None:
        """Perform Voronoi analysis.

        Args:
            compute (bool): Compute results.
            ovito:
                bonds_vis = False
                edge_threshold = 0.0
                face_threshold = 0.0
                generate_bonds = False
                generate_polyhedra = False
                mesh_vis = False
                relative_face_threshold = 0.0
                use_radii = False
            lammps:
                only_group = no arg
                occupation = no arg
                surface arg = sgroup-ID
                  sgroup-ID = compute the dividing surface between group-ID and sgroup-ID
                    this keyword adds a third column to the compute output
                radius arg = v_r
                  v_r = radius atom style variable for a poly-disperse Voronoi tessellation
                edge_histo arg = maxedge
                  maxedge = maximum number of Voronoi cell edges to be accounted in the histogram
                edge_threshold arg = minlength
                  minlength = minimum length for an edge to be counted
                face_threshold arg = minarea
                  minarea = minimum area for a face to be counted
                neighbors value = yes or no = store list of all neighbors or no
                peratom value = yes or no = per-atom quantities accessible or no
        Returns:
            None
        """
        if self.backend == "ovito":
            from ovito.plugins.ParticlesPython import VoronoiAnalysisModifier

            voro = VoronoiAnalysisModifier(
                compute_indices=True,
                use_radii=False,
                edge_threshold=0.0,
            )
            self.pipeline.modifiers.append(voro)

        elif self.backend == "lammps":
            # https://docs.lammps.org/compute_voronoi_atom.html
            self.pylmp.compute("1 all voronoi/atom")

        if compute:
            self.set_analysis()

        # https://tess.readthedocs.io/en/stable/
        # https://github.com/materialsproject/pymatgen/blob/v2022.0.14/pymatgen/analysis/structure_analyzer.py#L61-L174

    def perform_ptm(
        self,
        enabled: Sequence[str] = ("fcc", "hpc", "bcc"),
        rmsd_threshold: float = 0.1,
        only_selected: bool = False,
        compute: bool = True,
        **kwargs,
    ) -> None:
        """Perform Polyhedral template matching.

        https://dx.doi.org/10.1088/0965-0393/24/5/055007
        https://github.com/pmla/polyhedral-template-matching.

        Args:
            enabled (tuple): List of strings for enabled structure types. Possible values:
                fcc-hcp-bcc-ico-sc-dcub-dhex-graphene
            rmsd_threshold (float): RMSD threshold.
            only_selected (bool): Only selected particles.
            compute (bool): Compute results.
            for ovito:
                output_deformation_gradient = False
                output_interatomic_distance = False
                output_ordering = False
                output_orientation = False
                output_rmsd = False
                rmsd_cutoff = 0.1
            for lammps:
                ID = 1
                group-ID = all
                threshold = 0.1
                group2-ID = all
            **kwargs: Additional arguments for the modifier.

        Returns:
            None
        """
        if isinstance(enabled, str):
            enabled = [enabled]
        for i in enabled:
            if i not in ["fcc", "hcp", "bcc", "ico", "sc", "dcub", "dhex", "graphene"]:
                msg = f"Enabled structure type {i} unknown"
                raise ValueError(msg)
        if self.backend == "ovito":
            from ovito.modifiers import PolyhedralTemplateMatchingModifier

            _ptm = PolyhedralTemplateMatchingModifier(  # type: ignore[call-arg]
                rmsd_cutoff=rmsd_threshold,
                only_selected=only_selected,
                **kwargs,
            )

            # Enabled by default: FCC, HCP, BCC
            if "fcc" not in enabled:
                _ptm.structures[
                    PolyhedralTemplateMatchingModifier.Type.FCC  # type: ignore[attr-defined]
                ].enabled = False  # type: ignore[misc]
            if "hcp" not in enabled:
                _ptm.structures[
                    PolyhedralTemplateMatchingModifier.Type.HCP  # type: ignore[attr-defined]
                ].enabled = False  # type: ignore[misc]
            if "bcc" not in enabled:
                _ptm.structures[
                    PolyhedralTemplateMatchingModifier.Type.BCC  # type: ignore[attr-defined]
                ].enabled = False  # type: ignore[misc]
            if "ico" in enabled:
                _ptm.structures[
                    PolyhedralTemplateMatchingModifier.Type.ICO  # type: ignore[attr-defined]
                ].enabled = True  # type: ignore[misc]
            if "sc" in enabled:
                _ptm.structures[
                    PolyhedralTemplateMatchingModifier.Type.SC  # type: ignore[attr-defined]
                ].enabled = True  # type: ignore[misc]
            if "dcub" in enabled:
                _ptm.structures[
                    PolyhedralTemplateMatchingModifier.Type.CUBIC_DIAMOND  # type: ignore[attr-defined]
                ].enabled = True  # type: ignore[misc]
            if "dhex" in enabled:
                _ptm.structures[
                    PolyhedralTemplateMatchingModifier.Type.HEX_DIAMOND  # type: ignore[attr-defined]
                ].enabled = True  # type: ignore[misc]
            if "graphene" in enabled:
                _ptm.structures[
                    PolyhedralTemplateMatchingModifier.Type.GRAPHENE  # type: ignore[attr-defined]
                ].enabled = True  # type: ignore[misc]

            self.pipeline.modifiers.append(_ptm)

        elif self.backend == "lammps":
            # https://docs.lammps.org/compute_ptm_atom.html
            n_compute = len([i["style"] for i in self.pylmp.computes if i["style"] == "ptm/atom"])
            enabled_structures = " ".join(enabled)
            self.pylmp.compute(
                f"ptm_{n_compute} all ptm/atom {enabled_structures} {rmsd_threshold}",
            )
        else:
            raise not_implemented(self.backend)

        if compute:
            self.set_analysis()

    def perform_ajm(self, compute: bool = True) -> None:
        """Ackland-Jones analysis.

        https://doi.org/10.1103/PhysRevB.73.054104
        Returns:
        """
        if self.backend == "ovito":
            from ovito.plugins.ParticlesPython import AcklandJonesModifier

            ajm = AcklandJonesModifier()
            self.pipeline.modifiers.append(ajm)

            if compute:
                self.data = self.pipeline.compute()

        elif self.backend == "lammps":
            n_compute = len(
                [i["style"] for i in self.pylmp.computes if i["style"] == "ackland/atom"],
            )
            self.pylmp.compute(f"ackland_{n_compute} all ackland/atom")

        else:
            pass

        if compute:
            self.set_analysis()

    def perform_csp(self, num_neighbors: int = 12, compute: bool = True) -> None:
        """Centrosymmetric parameter.

        Use 12 for fcc and 8 for bcc, respectively
        Returns:
        """
        if self.backend == "ovito":
            from ovito.plugins.ParticlesPython import CentroSymmetryModifier

            csp = CentroSymmetryModifier()
            self.pipeline.modifiers.append(csp)

        elif self.backend == "lammps":
            # https://docs.lammps.org/compute_centro_atom.html
            n_compute = len(
                [i["style"] for i in self.pylmp.computes if i["style"] == "centro/atom"],
            )
            self.pylmp.compute(f"centro_{n_compute} all centro/atom {num_neighbors}")

        if compute:
            self.set_analysis()

    def get_distinct_grains(
        self,
        *args,
        algorithm: str = "GraphClusteringAuto",
        compute: bool = True,
        **kwargs,
    ) -> None:
        """Get distinct grains from the structure.

        Args:
            *args: Arguments specific to the backend (see below)
            algorithm: Algorithm for grain segmentation.
            compute: Compute results.
            **kwargs: Additional arguments for the algorithm.
            ovito:
                    algorithm = GrainSegmentationModifier.Algorithm.GraphClusteringAuto
                    color_particles = True
                    handle_stacking_faults = True
                    merging_threshold = 0.0
                    min_grain_size = 100
                    orphan_adoption = True

        Returns:
            None
        """
        if self.backend == "ovito":
            from ovito.plugins.CrystalAnalysisPython import GrainSegmentationModifier

            if algorithm == "GraphClusteringAuto":
                gsm_mode = GrainSegmentationModifier.Algorithm.GraphClusteringAuto
            elif algorithm == "GraphClusteringManual":
                gsm_mode = GrainSegmentationModifier.Algorithm.GraphClusteringManual
            elif algorithm == "MinimumSpanningTree":
                gsm_mode = GrainSegmentationModifier.Algorithm.MinimumSpanningTree
            else:
                msg = "Incorrect Grain Segmentation algorithm specified."
                raise ValueError(msg)

            gsm = GrainSegmentationModifier(*args, algorithm=gsm_mode, **kwargs)
            self.pipeline.modifiers.append(gsm)
            if compute:
                self.set_analysis()
            # TODO: Get misorientation plot

    def set_analysis(self) -> None:
        """Compute results.

        Important function for the ovito backend. The lammps backend can access compute results
        without evaluation of this function.

        Returns:
            None
        """
        if self.backend == "ovito":
            self.data = self.pipeline.compute()

        elif self.backend == "lammps":
            self.pylmp.run(1)

        elif self.backend == "pymatgen":
            msg = "The pymatgen backend does not require setting the analysis."
            raise NotImplementedError(msg)

    def expand_to_non_selected(
        self,
        nearest_n: int | None = None,
        cutoff: float | None = None,
        expansion_base: list | None = None,
        return_type: str = "Identifier",
        return_random: bool = False,
        invert: bool = False,
    ) -> list[int]:
        """Useful method if only_selected was chosen for structural analysis.

        Args:
            nearest_n: Number of nearest neighbors to consider.
            cutoff: Cutoff distance to consider.
            expansion_base: List of atoms to expand from. Must be Indices.
            return_type: Either Identifier or Indices.
            return_random: If True, return a random selection of the non-selected atoms.
            invert: If True, invert the selection.

        Returns:
        gb_non_selected: list of GB atoms that were not in the previously selected group.
        """
        if nearest_n and cutoff:
            msg = "Only one of nearest_n and cutoff can be specified."
            raise ValueError(msg)
        if self.backend == "ovito":
            if return_type not in ["Identifier", "Indices"]:
                msg = "Only Indices and Identifier are possible as return types."
                raise NameError(msg)

            self._invert_selection()
            self.set_analysis()

            finder = get_finder(self.data, cutoff=cutoff, nearest_n=nearest_n)
            if nearest_n:
                from ovito.data import NearestNeighborFinder
<<<<<<< HEAD
=======
            else:
                NearestNeighborFinder = None  # noqa: N806
>>>>>>> f4f56d59

            gb_non_selected = []
            # edge = []
            # Obtain a set of bulk (=crystalline) cations
            bulk_atoms = expansion_base or self.get_crystalline_atoms(return_type="Indices")
            bulk_atoms_set = set(bulk_atoms)
            # These are the atoms that haven't been analysed in the structure analysis, i.e. anions
            non_selected = set(np.where(self.data.particles.selection == 1)[0])

            for index in non_selected:
                neighbors = {neigh.index for neigh in finder.find(index)}
                # The following is the neighbors w/o the atoms excluded from structural analysis
                neighbors_no_selected = neighbors - non_selected
                # If NN, correct for non-selected atoms
                if nearest_n:
                    nearest_n_added = nearest_n
                    while len(neighbors_no_selected) < nearest_n:
                        finder = NearestNeighborFinder(nearest_n_added, self.data)
                        neighbors = {neigh.index for neigh in finder.find(index)}
                        neighbors_no_selected = neighbors - non_selected
                        nearest_n_added += 1
                if len(neighbors_no_selected) == 0:
                    msg = "Cutoff radius too small."
                    raise ValueError(msg)
                if len(neighbors_no_selected) <= 2:
                    warnings.warn(
                        "At least one atoms has only two other atoms to assign. "
                        "Consider increasing the cutoff value.",
                        stacklevel=2,
                    )
                bulk_neighbors = bulk_atoms_set.intersection(neighbors_no_selected)
                bulk_fraction = len(bulk_neighbors) / len(neighbors_no_selected)
                if bulk_fraction < 0.5:
                    gb_non_selected.append(index)
                if return_random and bulk_fraction == 0.5 and random.random() < 0.5:  # noqa: S311
                    gb_non_selected.append(index)

            self._invert_selection()

            if invert:
                gb_non_selected = list(set(non_selected) - set(gb_non_selected))
            if return_type == "Identifier":
                gb_non_selected = [
                    self.data.particles["Particle Identifier"][i] for i in gb_non_selected
                ]
        else:
            raise not_implemented(self.backend)

        return gb_non_selected

    def expand_to_non_selected_groups(
        self,
        groups: list,
        cutoff: float = 4.5,
        return_type: str = "Identifier",
        return_random: bool = False,
    ) -> list:
        """Useful method if only_selected was chosen for structural analysis.

        Args:
            groups: list of lists containing the groups (as indices).
            cutoff (float): Cutoff (in Angstrom) for the neighbour finder.
            return_type (str): return either identifiers or indices.
            return_random (bool): Some particles will have the same (maximum) neighbours in
                multiple groups. If true, returns a random group from that pool.

        Returns:
        groups_non_selected (list): atoms that were not in the previously selected group.
        """
        if self.backend == "ovito":
            if return_type not in ["Identifier", "Indices"]:
                msg = "Only Indices and Identifier are possible as return types."
                raise NameError(msg)

            self._invert_selection()
            self.set_analysis()

            finder = get_finder(self.data, cutoff=cutoff)

            groups_non_selected = [[] for _ in range(len(groups))]  # type: list[list]
            # Obtain sets of bulk (=crystalline) cations
            group_sets = [set(i) for i in groups]
            # These are the atoms that haven't been analysed in the structure analysis, most likely
            # anions
            non_selected = set(np.where(self.data.particles.selection == 1)[0])

            for index in non_selected:
                neighbors = {neigh.index for neigh in finder.find(index)}
                # The following is the neighbors w/o the atoms excluded from structural analysis
                neighbors_no_selected = neighbors - non_selected
                if len(neighbors_no_selected) < 3:
                    warnings.warn(
                        "At least one atoms has only two other atoms to assign.",
                        stacklevel=2,
                    )
                group_neighbors = [len(i.intersection(neighbors_no_selected)) for i in group_sets]
                indices_max = np.where(group_neighbors == np.amax(group_neighbors))[0]
                if len(indices_max) > 1 and return_random:
                    groups_non_selected[random.choice(indices_max)].append(index)  # noqa: S311
                else:
                    group_maximum_interception = np.argmax(group_neighbors)
                    groups_non_selected[group_maximum_interception].append(index)

            self._invert_selection()

            if return_type == "Identifier":
                groups_non_selected = [
                    self.data.particles["Particle Identifier"][i] for i in groups_non_selected
                ]

        else:
            raise not_implemented(self.backend)

        return groups_non_selected

    # TODO: Rename to particles
    def get_non_crystalline_atoms(self, mode: str = "cna", return_type: str = "Identifier") -> list:
        """Get the atoms at the grain boundary.

        For this to work, some sort of structural analysis has to be performed.

        Args:
            mode: Mode for selection of grain boundary atoms.
            return_type (str): Identifier or Indices.

        Returns:
            List of non-crystalline particles.
        """
        if self.backend == "ovito":
            if "Structure Type" in self.data.particles.keys():
                if return_type == "Identifier":
                    gb_list = [
                        i[0]
                        for i in zip(
                            self.data.particles["Particle Identifier"],
                            self.data.particles["Structure Type"],
                        )
                        if i[1] == 0
                    ]
                elif return_type == "Indices":
                    gb_list = list(np.where(self.data.particles["Structure Type"] == 0)[0])
                else:
                    msg = "Only Indices and Identifier are possible as return types."
                    raise NameError(msg)
            elif "Centrosymmetry" in self.data.particles.keys():
                msg = "Implementation in progress."
                raise NotImplementedError(msg)
                gb_list = []
            else:
                raise not_implemented(self.backend)
        elif self.backend == "lammps":
            # Supported analysis methods: cna, ptm,
            from lammps import LMP_STYLE_ATOM, LMP_TYPE_VECTOR

            # ids = []
            # for i in range(len(self.pylmp.atoms)):
            #     ids.append(self.pylmp.atoms[i].id)
            types = np.concatenate(
                self.pylmp.lmp.numpy.extract_compute("cna_0", LMP_STYLE_ATOM, LMP_TYPE_VECTOR),
            )
            # https://docs.lammps.org/Classes_atom.html#_CPPv4N9LAMMPS_NS4Atom7extractEPKc
            ids = np.concatenate(self.pylmp.lmp.numpy.extract_atom("id"))
            df_temp = pd.DataFrame(
                list(
                    zip(
                        ids,
                        types,
                    ),
                ),
                columns=["Particle Identifier", "Structure Type"],
            )
            # TDOD: This is only cna, what about others?
            if mode == "cna":
                df_gb = df_temp[df_temp["Structure Type"] == 5]
            elif mode in ("ptm", "ackland"):
                df_gb = df_temp[df_temp["Structure Type"] == 0]
            elif mode in ("voronoi", "centro"):
                msg = f"Mode {mode} currently not implemented"
                raise NotImplementedError(msg)
            else:
                msg = f"Incorrect mode {mode} specified"
                raise ValueError(msg)
            gb_list = list(df_gb["Particle Identifier"])
        else:
            raise not_implemented(self.backend)
        return gb_list

    # TODO: Rename to particles
    def get_crystalline_atoms(self, return_type: str = "Identifier") -> list:
        """Get the atoms in the bulk, as determined by structural analysis.

        Returns:
            List of crystalline particles.
        """
        if self.backend == "ovito":
            if "Structure Type" in self.data.particles.keys():
                if return_type == "Identifier":
                    gb_list = [
                        i[0]
                        for i in zip(
                            self.data.particles["Particle Identifier"],
                            self.data.particles["Structure Type"],
                        )
                        if i[1] != 0
                    ]
                elif return_type == "Indices":
                    gb_list = list(np.where(self.data.particles["Structure Type"] != 0)[0])
                else:
                    msg = "Indices and Identifier are possible as return types."
                    raise NotImplementedError(msg)
                # df_temp = pd.DataFrame(
                #     list(
                #         zip(
                #             self.data.particles["Particle Identifier"],
                #             self.data.particles["Structure Type"],
                #         )
                #     ),
                #     columns=["Particle Identifier", "Structure Type"],
                # )
                # df_gb = df_temp[df_temp["Structure Type"] != 0]
                # return list(df_gb["Particle Identifier"])
            else:
                warnings.warn(
                    "No structure type information found. Returning empty list.",
                    stacklevel=2,
                )
                gb_list = []
        elif self.backend == "lammps":
            # TODO: Implement
            raise not_implemented(self.backend)
        else:
            raise not_implemented(self.backend)
        return gb_list

    # TODO: Rename to particles
    def get_grain_edge_ions(
        self,
        nearest_n: int = 12,
        cutoff: float | None = None,
        gb_ions: set | None = None,
        bulk_ions: list | None = None,
        return_type: str = "Identifier",
    ) -> list:
        """Get the atoms at the grain edge, as determined by structural analysis.

        Returns a list of IDs, which were identified as crystalline/bulk atoms, but border at
        least one non-crystalline/grain boundary atom.

        Args:
            nearest_n (int): Number of nearest neighbors to consider. Examples: fcc=12, bcc=8
            cutoff (float): Cutoff distance for the neighbor finder.
            gb_ions (set): Indices of grain boundary ions. Default: non-crystalline ions.
            bulk_ions (list): Indices of bulk ions. Default: crystalline ions.
            return_type (str): Identifier or Indices.

        """
        if self.backend == "ovito":
            # finder: CutoffNeighborFinder | NearestNeighborFinder

            from ovito.data import CutoffNeighborFinder, NearestNeighborFinder

            finder: CutoffNeighborFinder | NearestNeighborFinder
            if cutoff:
                finder = CutoffNeighborFinder(cutoff, self.data)
            else:
                finder = NearestNeighborFinder(nearest_n, self.data)
            # ptypes = self.data.particles.particle_types

            gb_edge_ions = []
            gb_ions_set = gb_ions or self.get_non_crystalline_atoms(return_type="Indices")
            bulk_ions_list = bulk_ions or self.get_crystalline_atoms(return_type="Indices")
            gb_ions_set = set(gb_ions_set)
            for index in bulk_ions_list:
                # print("Nearest neighbors of particle %i:" % index)
                # for neigh in finder.find(index):
                #    print(neigh.index, neigh.distance, neigh.delta)
                #    # The index can be used to access properties of the current neighbor, e.g.
                #    type_of_neighbor = ptypes[neigh.index]
                neighbors = [neigh.index for neigh in finder.find(index)]
                if any(x in gb_ions_set for x in neighbors):
                    gb_edge_ions.append(index)
            if return_type == "Identifier":
                gb_edge_ions = [self.data.particles["Particle Identifier"][i] for i in gb_edge_ions]
        elif self.backend == "lammps":
            # TODO: Implement
            raise not_implemented(self.backend)
        else:
            raise not_implemented(self.backend)
        return gb_edge_ions

    def set_gb_type(self) -> None:
        """Set a property for grain boundary/bulk/grain edge atoms."""

    def get_gb_fraction(self, mode: str = "cna") -> float:
        """Get fraction of grain boundary ions.

        Args:
            mode (str): Mode for selection of grain boundary atoms.

        Returns:
            fraction (float): Fraction of grain boundary ions.
        """
        if self.backend == "ovito":
            fraction = len(self.get_non_crystalline_atoms(mode)) / len(
                self.data.particles["Particle Identifier"],
            )
            warnings.warn(
                "Using all particles with a particle identifier as the base.",
                stacklevel=2,
            )
        elif self.backend == "lammps":
            # TODO: Implement
            raise not_implemented(self.backend)
        else:
            raise not_implemented(self.backend)
        return fraction

    # TODO: Rename to particles
    def get_type(self, atom_type: int, return_type: str = "Identifier") -> list:
        """Get all atoms by type.

        Args:
            atom_type (int): Type of atom.
            return_type (str): Return type ("Identifier" or "Indices")

        Returns:
            List of particles of the specified type.
        """
        if self.backend == "ovito":
            # Currently doesn't work!
            # def assign_particle_types(frame, data):
            #     atom_types = data.particles_.particle_types_
            #
            # self.pipeline.modifiers.append(assign_particle_types)
            # self.set_analysis()
            if return_type == "Identifier":
                atom_list = [
                    i[0]
                    for i in zip(
                        self.data.particles["Particle Identifier"],
                        self.data.particles["Particle Type"],
                    )
                    if i[1] == atom_type
                ]
            elif return_type == "Indices":
                atom_list = list(np.where(self.data.particles["Particle Type"] == atom_type)[0])
            else:
                msg = "Only Indices and Identifier are possible as return types."
                raise NameError(msg)
            # df_temp = pd.DataFrame(
            #     list(
            #         zip(
            #             self.data.particles["Particle Identifier"],
            #             self.data.particles["Particle Type"],
            #         )
            #     ),
            #     columns=["Particle Identifier", "Particle Type"],
            # )
            # df_atom = df_temp[df_temp["Particle Type"].eq(atom_type)]
            # return list(df_atom["Particle Identifier"])

        elif self.backend == "lammps":
            # TODO: Implement
            atom_list = []
        else:
            raise not_implemented(self.backend)
        return atom_list

    # TODO: Verkippungswinkel
    # TODO: Grain Index

    def get_fraction(self, numerator: list, denominator: list) -> float:
        """Get fraction of ions/atoms. Helper function.

        Args:
            numerator: Particle type(s) in the numerator.
            denominator: Particle type(s) in the denominator.

        Returns:
            None
        """
        if self.backend == "ovito":
            num = sum([len(self.get_type(i)) for i in numerator])
            den = sum([len(self.get_type(i)) for i in denominator])
        else:
            raise not_implemented(self.backend)

        return num / den

    def save_image(self, filename: str = "image.png") -> None:
        """Save image file.

        Args:
            filename: file to be saved.
        """
        if self.backend == "ovito":
            # TODO: use render function
            pass
        if self.backend == "lammps":
            # Only works with IPython integration
            self.pylmp.image(filename=filename)

    def convert_backend(self, convert_to: available_backends) -> Self:
        """Convert the current backend.

        Args:
            convert_to: Backend to convert to.
        """
        if self.backend == "lammps":
            import datetime

            filename = (
                datetime.datetime.now(tz=datetime.timezone.utc).strftime("%d%m%Y_%H%M%S") + ".lmp"
            )
            self.save_structure("filename", file_type="data")
            if convert_to == "ovito":
                try:
                    return GBStructure(backend=convert_to, filename=filename)  # type: ignore[return-value]
                finally:
                    tempfile = pathlib.Path(filename)
                    tempfile.unlink()
            else:
                raise not_implemented(convert_to)
        else:
            raise not_implemented(self.backend)


class GBStructureTimeseries(GBStructure):
    """This is a class containing multiple snapshots from a time series."""

    # TODO: enable inheritance
    # TODO: get diffusion data
    # TODO: differentiate between along/across GB

    def remove_timesteps(self, timesteps_to_exclude: int) -> None:
        """Remove timesteps from the beginning of a simulation.

        Args:
            timesteps_to_exclude (int): Number of timesteps to exclude

        Returns:
            new_trajectory (:py:class:`polypy.read.Trajectory`):
            Trajectory object.
        """

    # TODO: Add differentiation between diffusion along a grain boundary, transverse to the GB,
    # and between grains


def get_finder(data, cutoff: float | None = None, nearest_n: int | None = None):  # noqa: ANN001,ANN201
    """Get neighbor finder.

    Args:
        data: Data object.
        cutoff: Cutoff distance.
        nearest_n: Number of nearest neighbors.

    Returns:
        finder: Neighbor finder.

    """
    from ovito.data import CutoffNeighborFinder, NearestNeighborFinder

    finder: CutoffNeighborFinder | NearestNeighborFinder

    if cutoff:
        finder = CutoffNeighborFinder(cutoff, data)
    elif nearest_n:
        finder = NearestNeighborFinder(nearest_n, data)
    elif cutoff and nearest_n:
        msg = "Only cutoff or nearest_n can be specified."
        raise NameError(msg)
    else:
        msg = "Either cutoff or nearest_n must be specified."
        raise NameError(msg)
    return finder


def not_implemented(backend: available_backends) -> NotImplementedError:
    """Raise not implemented error.

    Args:
        backend: Backend currently in use.

    Returns:
        NotImplementedError

    """
    return NotImplementedError(f"The backend {backend} doesn't support this function.")
<|MERGE_RESOLUTION|>--- conflicted
+++ resolved
@@ -1,1206 +1,1203 @@
-# Copyright (c) Alexander Bonkowski
-# Distributed under the terms of the MIT License
-# author: Alexander Bonkowski
-
-"""Analysis functions."""
-
-from __future__ import annotations
-
-import pathlib
-import random
-import warnings
-from typing import Any, Literal, Sequence
-
-import numpy as np
-import pandas as pd
-from typing_extensions import Self
-
-from agility.minimiser import mimimise_lmp
-
-available_backends = Literal["ovito", "pymatgen", "babel", "pyiron", "ase", "lammps"]
-# https://github.com/pyiron/pylammpsmpi
-
-
-class GBStructure:
-    """Fundamental class of a grain boundary object."""
-
-    def __init__(
-        self,
-        backend: available_backends,
-        filename: str | pathlib.Path,
-        **kwargs,
-    ) -> None:
-        """Initialize."""
-        self.backend = backend
-        self.filename = filename
-        self.data: Any = None
-
-        if self.backend == "lammps":
-            # Determine if a jupyter notebook is used
-            # Taken from shorturl.at/aikzP
-            try:
-                shell = get_ipython().__class__.__name__  # type: ignore[name-defined]
-                if shell == "ZMQInteractiveShell":
-                    ipy = True  # Jupyter notebook or qtconsole
-                elif shell == "TerminalInteractiveShell":
-                    ipy = False  # Terminal running IPython
-                else:
-                    ipy = False  # Other type (?)
-            except NameError:
-                ipy = False  # Probably standard Python interpreter
-
-            if ipy:
-                from lammps import IPyLammps
-
-                self.pylmp = IPyLammps()
-            else:
-                from lammps import PyLammps
-
-                self.pylmp = PyLammps()
-
-        if filename:
-            self.read_file(filename, **kwargs)
-
-    def read_file(self, filename: str | pathlib.Path, **kwargs) -> None:
-        """Read structure from file.
-
-        Args:
-            filename: File to read.
-            **kwargs: Additional arguments for reading the file.
-
-        Returns:
-            None
-        """
-        if self.backend == "ovito":
-            from ovito.io import import_file
-
-            self.pipeline = import_file(str(filename))
-
-        if self.backend == "pymatgen":
-            from pymatgen.core import Structure
-
-            self.data.structure = Structure.from_file(filename)
-
-        if self.backend == "lammps":
-            self._init_lmp(filename=filename, **kwargs)
-
-    def _init_lmp(
-        self,
-        filename: str | pathlib.Path,
-        file_type: str = "data",
-        pair_style: str = "none",
-        kspace_style: str = "none",
-    ) -> None:
-        """Initialise lammps backend.
-
-        Args:
-            filename: File to read.
-            file_type (str): File type (data, dump, restart)
-            pair_style (str): lammps pair style
-            kspace_style (str): lammps kspace style
-        """
-        self.pylmp.units("metal")
-        self.pylmp.atom_style("charge")
-        self.pylmp.atom_modify("map array")
-        self.pylmp.pair_style(f"{pair_style}")
-        if kspace_style:
-            self.pylmp.kspace_style(f"{kspace_style}")
-        if file_type == "data":
-            self.pylmp.read_data(filename)
-        elif file_type == "dump":
-            self.pylmp.read_dump(filename)
-        elif file_type == "restart":
-            self.pylmp.read_restart(filename)
-        else:
-            msg = "Please specify the type of lammps file to read."
-            raise ValueError(msg)
-
-    def save_structure(self, filename: str, file_type: str, **kwargs) -> None:
-        """Save structure to disc.
-
-        Args:
-            filename (str): Filename to save.
-            file_type (str): File type (data, dump, restart)
-            **kwargs: Additional arguments for saving the file.
-        """
-        if self.backend == "ovito":
-            from ovito.io import export_file
-
-            export_file(self.pipeline, filename, file_type, **kwargs)
-
-        if self.backend == "lammps":
-            if file_type == "data":
-                self.pylmp.write_data(filename)
-            elif file_type == "dump":
-                self.pylmp.write_dump(filename)
-            elif file_type == "restart":
-                self.pylmp.write_restart(filename)
-
-    def minimise(self, *args, **kwargs) -> None:
-        """Minimise structure."""
-        if self.backend == "ovito":
-            msg = f"The {self.backend} backend has no minimisation capabilities."
-            raise NotImplementedError(msg)
-        if self.backend == "lammps":
-            self.pylmp = mimimise_lmp(self.pylmp, *args, **kwargs)
-        else:
-            msg = f"The {self.backend} backend does not support minimisation yet."
-            raise NotImplementedError(msg)
-
-    def delete_particles(self, particle_type: set) -> None:
-        """Delete a specific type of particles from a structure.
-
-        This can be particularly useful if
-        there is a mobile type in the structure. Note that for ovito structures you need to make
-        sure that type information is included.
-
-        Args:
-            particle_type: Particle type to delete.
-
-        """
-        if self.backend == "ovito":
-            from ovito.modifiers import DeleteSelectedModifier
-
-            self.select_particles_by_type(particle_type)
-            self.pipeline.modifiers.append(DeleteSelectedModifier())
-
-        elif self.backend == "lammps":
-            self.pylmp.group(f"delete type {particle_type}")
-            self.pylmp.delete_atoms("group delete compress no")
-
-        elif self.backend == "pymatgen":
-            self.data.structure.remove_species(particle_type)
-
-        elif self.backend == "babel":
-            pass
-
-    #    def assign_particles_types(self, particle_types: list):
-    #        """Assign
-    #
-    #        """
-    #        if self.backend == "ovito":
-    #            def setup_atom_types(frame, data):
-    #                types = self.data.particles_.particle_types_
-    #                for i, particle_type in enumerate(particle_types):
-    #                    types.type_by_id_(i+1).name = particle_type
-    #            self.pipeline.modifiers.append(setup_atom_types)
-    #            self.set_analysis()
-
-    def select_particles_by_type(self, particle_type: set) -> None:
-        """Select a specific type of particles from a structure.
-
-        Args:
-            particle_type (set): Particle type to select.
-        """
-        if self.backend == "ovito":
-            # from ovito.plugins.StdModPython import (
-            #     SelectTypeModifier,
-            #     DeleteSelectedModifier,
-            # )
-            from ovito.modifiers import SelectTypeModifier
-
-            def assign_particle_types(  # noqa: ANN202
-                frame,  # noqa: ANN001,ARG001
-                data,  # noqa: ANN001
-            ):  # pylint: disable=W0613
-                atom_types = data.particles_.particle_types_  # pylint: disable=W0612
-
-            self.pipeline.modifiers.append(assign_particle_types)
-
-            # Select atoms and delete them
-            self.pipeline.modifiers.append(
-                SelectTypeModifier(  # type: ignore[call-arg]
-                    operate_on="particles",
-                    property="Particle Type",
-                    types=particle_type,
-                ),
-            )
-
-    def select_particles(
-        self,
-        list_ids: list,
-        list_ids_type: Literal["Identifier", "Indices"] = "Identifier",
-        invert: bool = True,
-        delete: bool = True,
-        expand_cutoff: float | None = None,
-        expand_nearest_neighbors: int | None = None,
-        iterations: int = 1,
-    ) -> None:
-        """Select particles by ID.
-
-        Args:
-            list_ids (list): List of IDs to select.
-            list_ids_type (str): "Indices" or "Identifier"
-            expand_nearest_neighbors (int): Number of nearest neighbors. Default 1.
-            invert (bool): Invert selection.
-            delete (bool): Delete selection.
-            iterations (int): Number of iterations for expansion.
-            expand_cutoff (float): Expansion cutoff. Default 3.2.
-
-        Returns:
-            None
-        """
-        if self.backend == "ovito":
-            try:
-                if np.where(self.data.particles.selection != 0)[0].size > 0:
-                    self._clear_selection()
-                    warnings.warn(
-                        "Selection currently not empty. Clearing selection.",
-                        stacklevel=2,
-                    )
-            except AttributeError:
-                pass
-
-            def modify(frame, data):  # noqa: ANN001,ANN202,ARG001  # pylint: disable=W0613
-                # Specify the IDs of all atoms that are to remain here
-                if list_ids_type == "Identifier":
-                    ids = data.particles["Particle Identifier"]
-                elif list_ids_type == "Indices":
-                    ids = list(np.where(self.data.particles["Structure Type"] != 10000)[0])
-                else:
-                    msg = "Only Indices and Identifier are possible as list id types."
-                    raise NameError(msg)
-                l_ids = np.in1d(ids, list_ids, assume_unique=True, invert=False)
-                selection = data.particles_.create_property(  # pylint: disable=W0612
-                    "Selection",
-                    data=l_ids,
-                )
-
-            self.pipeline.modifiers.append(modify)
-
-            if expand_nearest_neighbors or expand_cutoff:
-                from ovito.plugins.ParticlesPython import ExpandSelectionModifier
-
-                if expand_nearest_neighbors:
-                    self.pipeline.modifiers.append(
-                        ExpandSelectionModifier(
-                            mode=ExpandSelectionModifier.ExpansionMode.Nearest,
-                            num_neighbors=expand_nearest_neighbors,
-                            iterations=iterations,
-                        ),
-                    )
-                else:
-                    self.pipeline.modifiers.append(
-                        ExpandSelectionModifier(
-                            cutoff=expand_cutoff,
-                            mode=ExpandSelectionModifier.ExpansionMode.Cutoff,
-                            iterations=iterations,
-                        ),
-                    )
-            if invert:
-                self._invert_selection()  # for bulk ions
-            if delete:
-                self._delete_selection()
-
-    def _invert_selection(self) -> None:
-        if self.backend == "ovito":
-            from ovito.modifiers import InvertSelectionModifier
-
-            self.pipeline.modifiers.append(InvertSelectionModifier())
-
-        if self.backend == "pymatgen":
-            # TODO: Look which ids are in the list and invert by self.structure
-            pass
-
-    def _delete_selection(self) -> None:
-        if self.backend == "ovito":
-            from ovito.modifiers import DeleteSelectedModifier
-
-            self.pipeline.modifiers.append(DeleteSelectedModifier())
-
-    def _clear_selection(self) -> None:
-        if self.backend == "ovito":
-            from ovito.modifiers import ClearSelectionModifier
-
-            self.pipeline.modifiers.append(ClearSelectionModifier())
-
-    def perform_cna(
-        self,
-        mode: Literal[
-            "IntervalCutoff",
-            "AdaptiveCutoff",
-            "FixedCutoff",
-            "BondBased",
-        ] = "IntervalCutoff",
-        enabled: Sequence[str] = ("fcc", "hpc", "bcc"),
-        cutoff: float = 3.2,
-        color_by_type: bool = True,
-        only_selected: bool = False,
-        compute: bool = True,
-    ) -> None:
-        """Perform Common neighbor analysis.
-
-        Args:
-            mode: Mode of common neighbor analysis. The lammps backend uses "FixedCutoff".
-            enabled: Enabled structures for identifier.
-            cutoff: Cutoff for the FixedCutoff mode.
-            color_by_type: Color by structure type.
-            only_selected: Only selected particles.
-            compute: Compute results.
-
-        Returns:
-            None
-        """
-        if self.backend == "ovito":
-            # TODO: Enable/disable structure types
-            from ovito.modifiers import CommonNeighborAnalysisModifier
-
-            cna_modes = {
-                "IntervalCutoff": CommonNeighborAnalysisModifier.Mode.IntervalCutoff,
-                "AdaptiveCutoff": CommonNeighborAnalysisModifier.Mode.AdaptiveCutoff,
-                "FixedCutoff": CommonNeighborAnalysisModifier.Mode.FixedCutoff,
-                "BondBased": CommonNeighborAnalysisModifier.Mode.BondBased,
-            }
-
-            _cna = CommonNeighborAnalysisModifier(  # type: ignore[call-arg]
-                mode=cna_modes[mode],
-                cutoff=cutoff,
-                color_by_type=color_by_type,
-                only_selected=only_selected,
-            )
-            # Enabled by default: FCC, HCP, BCC
-            if "fcc" not in enabled:
-                _cna.structures[
-                    CommonNeighborAnalysisModifier.Type.FCC  # type: ignore[attr-defined]
-                ].enabled = False  # type: ignore[misc]
-            if "hcp" not in enabled:
-                _cna.structures[
-                    CommonNeighborAnalysisModifier.Type.HCP  # type: ignore[attr-defined]
-                ].enabled = False  # type: ignore[misc]
-            if "bcc" not in enabled:
-                _cna.structures[
-                    CommonNeighborAnalysisModifier.Type.BCC  # type: ignore[attr-defined]
-                ].enabled = False  # type: ignore[misc]
-            if "ico" not in enabled:
-                _cna.structures[
-                    CommonNeighborAnalysisModifier.Type.ICO  # type: ignore[attr-defined]
-                ].enabled = False  # type: ignore[misc]
-
-            self.pipeline.modifiers.append(_cna)
-
-        elif self.backend == "lammps":
-            # https://docs.lammps.org/compute_cna_atom.html
-            n_compute = len([i["style"] for i in self.pylmp.computes if i["style"] == "cna/atom"])
-            self.pylmp.compute(f"cna_{n_compute} all cna/atom {cutoff}")
-
-        else:
-            raise not_implemented(self.backend)
-
-        if only_selected:
-            warnings.warn(
-                "Evaluating only the selected atoms. Be aware that non-selected atoms may be "
-                "assigned to the wrong category.",
-                stacklevel=2,
-            )
-        if compute:
-            self.set_analysis()
-
-    def perform_cnp(self, cutoff: float = 3.20, compute: bool = False) -> None:
-        """Perform Common Neighborhood Parameter calculation.
-
-        Please cite https://doi.org/10.1016/j.cpc.2007.05.018
-
-        Returns:
-            None
-        """
-        if self.backend == "lammps":
-            self.pylmp.compute(f"compute 1 all cnp/atom {cutoff}")
-
-        if compute:
-            self.set_analysis()
-
-    def perform_voronoi_analysis(self, compute: bool = False) -> None:
-        """Perform Voronoi analysis.
-
-        Args:
-            compute (bool): Compute results.
-            ovito:
-                bonds_vis = False
-                edge_threshold = 0.0
-                face_threshold = 0.0
-                generate_bonds = False
-                generate_polyhedra = False
-                mesh_vis = False
-                relative_face_threshold = 0.0
-                use_radii = False
-            lammps:
-                only_group = no arg
-                occupation = no arg
-                surface arg = sgroup-ID
-                  sgroup-ID = compute the dividing surface between group-ID and sgroup-ID
-                    this keyword adds a third column to the compute output
-                radius arg = v_r
-                  v_r = radius atom style variable for a poly-disperse Voronoi tessellation
-                edge_histo arg = maxedge
-                  maxedge = maximum number of Voronoi cell edges to be accounted in the histogram
-                edge_threshold arg = minlength
-                  minlength = minimum length for an edge to be counted
-                face_threshold arg = minarea
-                  minarea = minimum area for a face to be counted
-                neighbors value = yes or no = store list of all neighbors or no
-                peratom value = yes or no = per-atom quantities accessible or no
-        Returns:
-            None
-        """
-        if self.backend == "ovito":
-            from ovito.plugins.ParticlesPython import VoronoiAnalysisModifier
-
-            voro = VoronoiAnalysisModifier(
-                compute_indices=True,
-                use_radii=False,
-                edge_threshold=0.0,
-            )
-            self.pipeline.modifiers.append(voro)
-
-        elif self.backend == "lammps":
-            # https://docs.lammps.org/compute_voronoi_atom.html
-            self.pylmp.compute("1 all voronoi/atom")
-
-        if compute:
-            self.set_analysis()
-
-        # https://tess.readthedocs.io/en/stable/
-        # https://github.com/materialsproject/pymatgen/blob/v2022.0.14/pymatgen/analysis/structure_analyzer.py#L61-L174
-
-    def perform_ptm(
-        self,
-        enabled: Sequence[str] = ("fcc", "hpc", "bcc"),
-        rmsd_threshold: float = 0.1,
-        only_selected: bool = False,
-        compute: bool = True,
-        **kwargs,
-    ) -> None:
-        """Perform Polyhedral template matching.
-
-        https://dx.doi.org/10.1088/0965-0393/24/5/055007
-        https://github.com/pmla/polyhedral-template-matching.
-
-        Args:
-            enabled (tuple): List of strings for enabled structure types. Possible values:
-                fcc-hcp-bcc-ico-sc-dcub-dhex-graphene
-            rmsd_threshold (float): RMSD threshold.
-            only_selected (bool): Only selected particles.
-            compute (bool): Compute results.
-            for ovito:
-                output_deformation_gradient = False
-                output_interatomic_distance = False
-                output_ordering = False
-                output_orientation = False
-                output_rmsd = False
-                rmsd_cutoff = 0.1
-            for lammps:
-                ID = 1
-                group-ID = all
-                threshold = 0.1
-                group2-ID = all
-            **kwargs: Additional arguments for the modifier.
-
-        Returns:
-            None
-        """
-        if isinstance(enabled, str):
-            enabled = [enabled]
-        for i in enabled:
-            if i not in ["fcc", "hcp", "bcc", "ico", "sc", "dcub", "dhex", "graphene"]:
-                msg = f"Enabled structure type {i} unknown"
-                raise ValueError(msg)
-        if self.backend == "ovito":
-            from ovito.modifiers import PolyhedralTemplateMatchingModifier
-
-            _ptm = PolyhedralTemplateMatchingModifier(  # type: ignore[call-arg]
-                rmsd_cutoff=rmsd_threshold,
-                only_selected=only_selected,
-                **kwargs,
-            )
-
-            # Enabled by default: FCC, HCP, BCC
-            if "fcc" not in enabled:
-                _ptm.structures[
-                    PolyhedralTemplateMatchingModifier.Type.FCC  # type: ignore[attr-defined]
-                ].enabled = False  # type: ignore[misc]
-            if "hcp" not in enabled:
-                _ptm.structures[
-                    PolyhedralTemplateMatchingModifier.Type.HCP  # type: ignore[attr-defined]
-                ].enabled = False  # type: ignore[misc]
-            if "bcc" not in enabled:
-                _ptm.structures[
-                    PolyhedralTemplateMatchingModifier.Type.BCC  # type: ignore[attr-defined]
-                ].enabled = False  # type: ignore[misc]
-            if "ico" in enabled:
-                _ptm.structures[
-                    PolyhedralTemplateMatchingModifier.Type.ICO  # type: ignore[attr-defined]
-                ].enabled = True  # type: ignore[misc]
-            if "sc" in enabled:
-                _ptm.structures[
-                    PolyhedralTemplateMatchingModifier.Type.SC  # type: ignore[attr-defined]
-                ].enabled = True  # type: ignore[misc]
-            if "dcub" in enabled:
-                _ptm.structures[
-                    PolyhedralTemplateMatchingModifier.Type.CUBIC_DIAMOND  # type: ignore[attr-defined]
-                ].enabled = True  # type: ignore[misc]
-            if "dhex" in enabled:
-                _ptm.structures[
-                    PolyhedralTemplateMatchingModifier.Type.HEX_DIAMOND  # type: ignore[attr-defined]
-                ].enabled = True  # type: ignore[misc]
-            if "graphene" in enabled:
-                _ptm.structures[
-                    PolyhedralTemplateMatchingModifier.Type.GRAPHENE  # type: ignore[attr-defined]
-                ].enabled = True  # type: ignore[misc]
-
-            self.pipeline.modifiers.append(_ptm)
-
-        elif self.backend == "lammps":
-            # https://docs.lammps.org/compute_ptm_atom.html
-            n_compute = len([i["style"] for i in self.pylmp.computes if i["style"] == "ptm/atom"])
-            enabled_structures = " ".join(enabled)
-            self.pylmp.compute(
-                f"ptm_{n_compute} all ptm/atom {enabled_structures} {rmsd_threshold}",
-            )
-        else:
-            raise not_implemented(self.backend)
-
-        if compute:
-            self.set_analysis()
-
-    def perform_ajm(self, compute: bool = True) -> None:
-        """Ackland-Jones analysis.
-
-        https://doi.org/10.1103/PhysRevB.73.054104
-        Returns:
-        """
-        if self.backend == "ovito":
-            from ovito.plugins.ParticlesPython import AcklandJonesModifier
-
-            ajm = AcklandJonesModifier()
-            self.pipeline.modifiers.append(ajm)
-
-            if compute:
-                self.data = self.pipeline.compute()
-
-        elif self.backend == "lammps":
-            n_compute = len(
-                [i["style"] for i in self.pylmp.computes if i["style"] == "ackland/atom"],
-            )
-            self.pylmp.compute(f"ackland_{n_compute} all ackland/atom")
-
-        else:
-            pass
-
-        if compute:
-            self.set_analysis()
-
-    def perform_csp(self, num_neighbors: int = 12, compute: bool = True) -> None:
-        """Centrosymmetric parameter.
-
-        Use 12 for fcc and 8 for bcc, respectively
-        Returns:
-        """
-        if self.backend == "ovito":
-            from ovito.plugins.ParticlesPython import CentroSymmetryModifier
-
-            csp = CentroSymmetryModifier()
-            self.pipeline.modifiers.append(csp)
-
-        elif self.backend == "lammps":
-            # https://docs.lammps.org/compute_centro_atom.html
-            n_compute = len(
-                [i["style"] for i in self.pylmp.computes if i["style"] == "centro/atom"],
-            )
-            self.pylmp.compute(f"centro_{n_compute} all centro/atom {num_neighbors}")
-
-        if compute:
-            self.set_analysis()
-
-    def get_distinct_grains(
-        self,
-        *args,
-        algorithm: str = "GraphClusteringAuto",
-        compute: bool = True,
-        **kwargs,
-    ) -> None:
-        """Get distinct grains from the structure.
-
-        Args:
-            *args: Arguments specific to the backend (see below)
-            algorithm: Algorithm for grain segmentation.
-            compute: Compute results.
-            **kwargs: Additional arguments for the algorithm.
-            ovito:
-                    algorithm = GrainSegmentationModifier.Algorithm.GraphClusteringAuto
-                    color_particles = True
-                    handle_stacking_faults = True
-                    merging_threshold = 0.0
-                    min_grain_size = 100
-                    orphan_adoption = True
-
-        Returns:
-            None
-        """
-        if self.backend == "ovito":
-            from ovito.plugins.CrystalAnalysisPython import GrainSegmentationModifier
-
-            if algorithm == "GraphClusteringAuto":
-                gsm_mode = GrainSegmentationModifier.Algorithm.GraphClusteringAuto
-            elif algorithm == "GraphClusteringManual":
-                gsm_mode = GrainSegmentationModifier.Algorithm.GraphClusteringManual
-            elif algorithm == "MinimumSpanningTree":
-                gsm_mode = GrainSegmentationModifier.Algorithm.MinimumSpanningTree
-            else:
-                msg = "Incorrect Grain Segmentation algorithm specified."
-                raise ValueError(msg)
-
-            gsm = GrainSegmentationModifier(*args, algorithm=gsm_mode, **kwargs)
-            self.pipeline.modifiers.append(gsm)
-            if compute:
-                self.set_analysis()
-            # TODO: Get misorientation plot
-
-    def set_analysis(self) -> None:
-        """Compute results.
-
-        Important function for the ovito backend. The lammps backend can access compute results
-        without evaluation of this function.
-
-        Returns:
-            None
-        """
-        if self.backend == "ovito":
-            self.data = self.pipeline.compute()
-
-        elif self.backend == "lammps":
-            self.pylmp.run(1)
-
-        elif self.backend == "pymatgen":
-            msg = "The pymatgen backend does not require setting the analysis."
-            raise NotImplementedError(msg)
-
-    def expand_to_non_selected(
-        self,
-        nearest_n: int | None = None,
-        cutoff: float | None = None,
-        expansion_base: list | None = None,
-        return_type: str = "Identifier",
-        return_random: bool = False,
-        invert: bool = False,
-    ) -> list[int]:
-        """Useful method if only_selected was chosen for structural analysis.
-
-        Args:
-            nearest_n: Number of nearest neighbors to consider.
-            cutoff: Cutoff distance to consider.
-            expansion_base: List of atoms to expand from. Must be Indices.
-            return_type: Either Identifier or Indices.
-            return_random: If True, return a random selection of the non-selected atoms.
-            invert: If True, invert the selection.
-
-        Returns:
-        gb_non_selected: list of GB atoms that were not in the previously selected group.
-        """
-        if nearest_n and cutoff:
-            msg = "Only one of nearest_n and cutoff can be specified."
-            raise ValueError(msg)
-        if self.backend == "ovito":
-            if return_type not in ["Identifier", "Indices"]:
-                msg = "Only Indices and Identifier are possible as return types."
-                raise NameError(msg)
-
-            self._invert_selection()
-            self.set_analysis()
-
-            finder = get_finder(self.data, cutoff=cutoff, nearest_n=nearest_n)
-            if nearest_n:
-                from ovito.data import NearestNeighborFinder
-<<<<<<< HEAD
-=======
-            else:
-                NearestNeighborFinder = None  # noqa: N806
->>>>>>> f4f56d59
-
-            gb_non_selected = []
-            # edge = []
-            # Obtain a set of bulk (=crystalline) cations
-            bulk_atoms = expansion_base or self.get_crystalline_atoms(return_type="Indices")
-            bulk_atoms_set = set(bulk_atoms)
-            # These are the atoms that haven't been analysed in the structure analysis, i.e. anions
-            non_selected = set(np.where(self.data.particles.selection == 1)[0])
-
-            for index in non_selected:
-                neighbors = {neigh.index for neigh in finder.find(index)}
-                # The following is the neighbors w/o the atoms excluded from structural analysis
-                neighbors_no_selected = neighbors - non_selected
-                # If NN, correct for non-selected atoms
-                if nearest_n:
-                    nearest_n_added = nearest_n
-                    while len(neighbors_no_selected) < nearest_n:
-                        finder = NearestNeighborFinder(nearest_n_added, self.data)
-                        neighbors = {neigh.index for neigh in finder.find(index)}
-                        neighbors_no_selected = neighbors - non_selected
-                        nearest_n_added += 1
-                if len(neighbors_no_selected) == 0:
-                    msg = "Cutoff radius too small."
-                    raise ValueError(msg)
-                if len(neighbors_no_selected) <= 2:
-                    warnings.warn(
-                        "At least one atoms has only two other atoms to assign. "
-                        "Consider increasing the cutoff value.",
-                        stacklevel=2,
-                    )
-                bulk_neighbors = bulk_atoms_set.intersection(neighbors_no_selected)
-                bulk_fraction = len(bulk_neighbors) / len(neighbors_no_selected)
-                if bulk_fraction < 0.5:
-                    gb_non_selected.append(index)
-                if return_random and bulk_fraction == 0.5 and random.random() < 0.5:  # noqa: S311
-                    gb_non_selected.append(index)
-
-            self._invert_selection()
-
-            if invert:
-                gb_non_selected = list(set(non_selected) - set(gb_non_selected))
-            if return_type == "Identifier":
-                gb_non_selected = [
-                    self.data.particles["Particle Identifier"][i] for i in gb_non_selected
-                ]
-        else:
-            raise not_implemented(self.backend)
-
-        return gb_non_selected
-
-    def expand_to_non_selected_groups(
-        self,
-        groups: list,
-        cutoff: float = 4.5,
-        return_type: str = "Identifier",
-        return_random: bool = False,
-    ) -> list:
-        """Useful method if only_selected was chosen for structural analysis.
-
-        Args:
-            groups: list of lists containing the groups (as indices).
-            cutoff (float): Cutoff (in Angstrom) for the neighbour finder.
-            return_type (str): return either identifiers or indices.
-            return_random (bool): Some particles will have the same (maximum) neighbours in
-                multiple groups. If true, returns a random group from that pool.
-
-        Returns:
-        groups_non_selected (list): atoms that were not in the previously selected group.
-        """
-        if self.backend == "ovito":
-            if return_type not in ["Identifier", "Indices"]:
-                msg = "Only Indices and Identifier are possible as return types."
-                raise NameError(msg)
-
-            self._invert_selection()
-            self.set_analysis()
-
-            finder = get_finder(self.data, cutoff=cutoff)
-
-            groups_non_selected = [[] for _ in range(len(groups))]  # type: list[list]
-            # Obtain sets of bulk (=crystalline) cations
-            group_sets = [set(i) for i in groups]
-            # These are the atoms that haven't been analysed in the structure analysis, most likely
-            # anions
-            non_selected = set(np.where(self.data.particles.selection == 1)[0])
-
-            for index in non_selected:
-                neighbors = {neigh.index for neigh in finder.find(index)}
-                # The following is the neighbors w/o the atoms excluded from structural analysis
-                neighbors_no_selected = neighbors - non_selected
-                if len(neighbors_no_selected) < 3:
-                    warnings.warn(
-                        "At least one atoms has only two other atoms to assign.",
-                        stacklevel=2,
-                    )
-                group_neighbors = [len(i.intersection(neighbors_no_selected)) for i in group_sets]
-                indices_max = np.where(group_neighbors == np.amax(group_neighbors))[0]
-                if len(indices_max) > 1 and return_random:
-                    groups_non_selected[random.choice(indices_max)].append(index)  # noqa: S311
-                else:
-                    group_maximum_interception = np.argmax(group_neighbors)
-                    groups_non_selected[group_maximum_interception].append(index)
-
-            self._invert_selection()
-
-            if return_type == "Identifier":
-                groups_non_selected = [
-                    self.data.particles["Particle Identifier"][i] for i in groups_non_selected
-                ]
-
-        else:
-            raise not_implemented(self.backend)
-
-        return groups_non_selected
-
-    # TODO: Rename to particles
-    def get_non_crystalline_atoms(self, mode: str = "cna", return_type: str = "Identifier") -> list:
-        """Get the atoms at the grain boundary.
-
-        For this to work, some sort of structural analysis has to be performed.
-
-        Args:
-            mode: Mode for selection of grain boundary atoms.
-            return_type (str): Identifier or Indices.
-
-        Returns:
-            List of non-crystalline particles.
-        """
-        if self.backend == "ovito":
-            if "Structure Type" in self.data.particles.keys():
-                if return_type == "Identifier":
-                    gb_list = [
-                        i[0]
-                        for i in zip(
-                            self.data.particles["Particle Identifier"],
-                            self.data.particles["Structure Type"],
-                        )
-                        if i[1] == 0
-                    ]
-                elif return_type == "Indices":
-                    gb_list = list(np.where(self.data.particles["Structure Type"] == 0)[0])
-                else:
-                    msg = "Only Indices and Identifier are possible as return types."
-                    raise NameError(msg)
-            elif "Centrosymmetry" in self.data.particles.keys():
-                msg = "Implementation in progress."
-                raise NotImplementedError(msg)
-                gb_list = []
-            else:
-                raise not_implemented(self.backend)
-        elif self.backend == "lammps":
-            # Supported analysis methods: cna, ptm,
-            from lammps import LMP_STYLE_ATOM, LMP_TYPE_VECTOR
-
-            # ids = []
-            # for i in range(len(self.pylmp.atoms)):
-            #     ids.append(self.pylmp.atoms[i].id)
-            types = np.concatenate(
-                self.pylmp.lmp.numpy.extract_compute("cna_0", LMP_STYLE_ATOM, LMP_TYPE_VECTOR),
-            )
-            # https://docs.lammps.org/Classes_atom.html#_CPPv4N9LAMMPS_NS4Atom7extractEPKc
-            ids = np.concatenate(self.pylmp.lmp.numpy.extract_atom("id"))
-            df_temp = pd.DataFrame(
-                list(
-                    zip(
-                        ids,
-                        types,
-                    ),
-                ),
-                columns=["Particle Identifier", "Structure Type"],
-            )
-            # TDOD: This is only cna, what about others?
-            if mode == "cna":
-                df_gb = df_temp[df_temp["Structure Type"] == 5]
-            elif mode in ("ptm", "ackland"):
-                df_gb = df_temp[df_temp["Structure Type"] == 0]
-            elif mode in ("voronoi", "centro"):
-                msg = f"Mode {mode} currently not implemented"
-                raise NotImplementedError(msg)
-            else:
-                msg = f"Incorrect mode {mode} specified"
-                raise ValueError(msg)
-            gb_list = list(df_gb["Particle Identifier"])
-        else:
-            raise not_implemented(self.backend)
-        return gb_list
-
-    # TODO: Rename to particles
-    def get_crystalline_atoms(self, return_type: str = "Identifier") -> list:
-        """Get the atoms in the bulk, as determined by structural analysis.
-
-        Returns:
-            List of crystalline particles.
-        """
-        if self.backend == "ovito":
-            if "Structure Type" in self.data.particles.keys():
-                if return_type == "Identifier":
-                    gb_list = [
-                        i[0]
-                        for i in zip(
-                            self.data.particles["Particle Identifier"],
-                            self.data.particles["Structure Type"],
-                        )
-                        if i[1] != 0
-                    ]
-                elif return_type == "Indices":
-                    gb_list = list(np.where(self.data.particles["Structure Type"] != 0)[0])
-                else:
-                    msg = "Indices and Identifier are possible as return types."
-                    raise NotImplementedError(msg)
-                # df_temp = pd.DataFrame(
-                #     list(
-                #         zip(
-                #             self.data.particles["Particle Identifier"],
-                #             self.data.particles["Structure Type"],
-                #         )
-                #     ),
-                #     columns=["Particle Identifier", "Structure Type"],
-                # )
-                # df_gb = df_temp[df_temp["Structure Type"] != 0]
-                # return list(df_gb["Particle Identifier"])
-            else:
-                warnings.warn(
-                    "No structure type information found. Returning empty list.",
-                    stacklevel=2,
-                )
-                gb_list = []
-        elif self.backend == "lammps":
-            # TODO: Implement
-            raise not_implemented(self.backend)
-        else:
-            raise not_implemented(self.backend)
-        return gb_list
-
-    # TODO: Rename to particles
-    def get_grain_edge_ions(
-        self,
-        nearest_n: int = 12,
-        cutoff: float | None = None,
-        gb_ions: set | None = None,
-        bulk_ions: list | None = None,
-        return_type: str = "Identifier",
-    ) -> list:
-        """Get the atoms at the grain edge, as determined by structural analysis.
-
-        Returns a list of IDs, which were identified as crystalline/bulk atoms, but border at
-        least one non-crystalline/grain boundary atom.
-
-        Args:
-            nearest_n (int): Number of nearest neighbors to consider. Examples: fcc=12, bcc=8
-            cutoff (float): Cutoff distance for the neighbor finder.
-            gb_ions (set): Indices of grain boundary ions. Default: non-crystalline ions.
-            bulk_ions (list): Indices of bulk ions. Default: crystalline ions.
-            return_type (str): Identifier or Indices.
-
-        """
-        if self.backend == "ovito":
-            # finder: CutoffNeighborFinder | NearestNeighborFinder
-
-            from ovito.data import CutoffNeighborFinder, NearestNeighborFinder
-
-            finder: CutoffNeighborFinder | NearestNeighborFinder
-            if cutoff:
-                finder = CutoffNeighborFinder(cutoff, self.data)
-            else:
-                finder = NearestNeighborFinder(nearest_n, self.data)
-            # ptypes = self.data.particles.particle_types
-
-            gb_edge_ions = []
-            gb_ions_set = gb_ions or self.get_non_crystalline_atoms(return_type="Indices")
-            bulk_ions_list = bulk_ions or self.get_crystalline_atoms(return_type="Indices")
-            gb_ions_set = set(gb_ions_set)
-            for index in bulk_ions_list:
-                # print("Nearest neighbors of particle %i:" % index)
-                # for neigh in finder.find(index):
-                #    print(neigh.index, neigh.distance, neigh.delta)
-                #    # The index can be used to access properties of the current neighbor, e.g.
-                #    type_of_neighbor = ptypes[neigh.index]
-                neighbors = [neigh.index for neigh in finder.find(index)]
-                if any(x in gb_ions_set for x in neighbors):
-                    gb_edge_ions.append(index)
-            if return_type == "Identifier":
-                gb_edge_ions = [self.data.particles["Particle Identifier"][i] for i in gb_edge_ions]
-        elif self.backend == "lammps":
-            # TODO: Implement
-            raise not_implemented(self.backend)
-        else:
-            raise not_implemented(self.backend)
-        return gb_edge_ions
-
-    def set_gb_type(self) -> None:
-        """Set a property for grain boundary/bulk/grain edge atoms."""
-
-    def get_gb_fraction(self, mode: str = "cna") -> float:
-        """Get fraction of grain boundary ions.
-
-        Args:
-            mode (str): Mode for selection of grain boundary atoms.
-
-        Returns:
-            fraction (float): Fraction of grain boundary ions.
-        """
-        if self.backend == "ovito":
-            fraction = len(self.get_non_crystalline_atoms(mode)) / len(
-                self.data.particles["Particle Identifier"],
-            )
-            warnings.warn(
-                "Using all particles with a particle identifier as the base.",
-                stacklevel=2,
-            )
-        elif self.backend == "lammps":
-            # TODO: Implement
-            raise not_implemented(self.backend)
-        else:
-            raise not_implemented(self.backend)
-        return fraction
-
-    # TODO: Rename to particles
-    def get_type(self, atom_type: int, return_type: str = "Identifier") -> list:
-        """Get all atoms by type.
-
-        Args:
-            atom_type (int): Type of atom.
-            return_type (str): Return type ("Identifier" or "Indices")
-
-        Returns:
-            List of particles of the specified type.
-        """
-        if self.backend == "ovito":
-            # Currently doesn't work!
-            # def assign_particle_types(frame, data):
-            #     atom_types = data.particles_.particle_types_
-            #
-            # self.pipeline.modifiers.append(assign_particle_types)
-            # self.set_analysis()
-            if return_type == "Identifier":
-                atom_list = [
-                    i[0]
-                    for i in zip(
-                        self.data.particles["Particle Identifier"],
-                        self.data.particles["Particle Type"],
-                    )
-                    if i[1] == atom_type
-                ]
-            elif return_type == "Indices":
-                atom_list = list(np.where(self.data.particles["Particle Type"] == atom_type)[0])
-            else:
-                msg = "Only Indices and Identifier are possible as return types."
-                raise NameError(msg)
-            # df_temp = pd.DataFrame(
-            #     list(
-            #         zip(
-            #             self.data.particles["Particle Identifier"],
-            #             self.data.particles["Particle Type"],
-            #         )
-            #     ),
-            #     columns=["Particle Identifier", "Particle Type"],
-            # )
-            # df_atom = df_temp[df_temp["Particle Type"].eq(atom_type)]
-            # return list(df_atom["Particle Identifier"])
-
-        elif self.backend == "lammps":
-            # TODO: Implement
-            atom_list = []
-        else:
-            raise not_implemented(self.backend)
-        return atom_list
-
-    # TODO: Verkippungswinkel
-    # TODO: Grain Index
-
-    def get_fraction(self, numerator: list, denominator: list) -> float:
-        """Get fraction of ions/atoms. Helper function.
-
-        Args:
-            numerator: Particle type(s) in the numerator.
-            denominator: Particle type(s) in the denominator.
-
-        Returns:
-            None
-        """
-        if self.backend == "ovito":
-            num = sum([len(self.get_type(i)) for i in numerator])
-            den = sum([len(self.get_type(i)) for i in denominator])
-        else:
-            raise not_implemented(self.backend)
-
-        return num / den
-
-    def save_image(self, filename: str = "image.png") -> None:
-        """Save image file.
-
-        Args:
-            filename: file to be saved.
-        """
-        if self.backend == "ovito":
-            # TODO: use render function
-            pass
-        if self.backend == "lammps":
-            # Only works with IPython integration
-            self.pylmp.image(filename=filename)
-
-    def convert_backend(self, convert_to: available_backends) -> Self:
-        """Convert the current backend.
-
-        Args:
-            convert_to: Backend to convert to.
-        """
-        if self.backend == "lammps":
-            import datetime
-
-            filename = (
-                datetime.datetime.now(tz=datetime.timezone.utc).strftime("%d%m%Y_%H%M%S") + ".lmp"
-            )
-            self.save_structure("filename", file_type="data")
-            if convert_to == "ovito":
-                try:
-                    return GBStructure(backend=convert_to, filename=filename)  # type: ignore[return-value]
-                finally:
-                    tempfile = pathlib.Path(filename)
-                    tempfile.unlink()
-            else:
-                raise not_implemented(convert_to)
-        else:
-            raise not_implemented(self.backend)
-
-
-class GBStructureTimeseries(GBStructure):
-    """This is a class containing multiple snapshots from a time series."""
-
-    # TODO: enable inheritance
-    # TODO: get diffusion data
-    # TODO: differentiate between along/across GB
-
-    def remove_timesteps(self, timesteps_to_exclude: int) -> None:
-        """Remove timesteps from the beginning of a simulation.
-
-        Args:
-            timesteps_to_exclude (int): Number of timesteps to exclude
-
-        Returns:
-            new_trajectory (:py:class:`polypy.read.Trajectory`):
-            Trajectory object.
-        """
-
-    # TODO: Add differentiation between diffusion along a grain boundary, transverse to the GB,
-    # and between grains
-
-
-def get_finder(data, cutoff: float | None = None, nearest_n: int | None = None):  # noqa: ANN001,ANN201
-    """Get neighbor finder.
-
-    Args:
-        data: Data object.
-        cutoff: Cutoff distance.
-        nearest_n: Number of nearest neighbors.
-
-    Returns:
-        finder: Neighbor finder.
-
-    """
-    from ovito.data import CutoffNeighborFinder, NearestNeighborFinder
-
-    finder: CutoffNeighborFinder | NearestNeighborFinder
-
-    if cutoff:
-        finder = CutoffNeighborFinder(cutoff, data)
-    elif nearest_n:
-        finder = NearestNeighborFinder(nearest_n, data)
-    elif cutoff and nearest_n:
-        msg = "Only cutoff or nearest_n can be specified."
-        raise NameError(msg)
-    else:
-        msg = "Either cutoff or nearest_n must be specified."
-        raise NameError(msg)
-    return finder
-
-
-def not_implemented(backend: available_backends) -> NotImplementedError:
-    """Raise not implemented error.
-
-    Args:
-        backend: Backend currently in use.
-
-    Returns:
-        NotImplementedError
-
-    """
-    return NotImplementedError(f"The backend {backend} doesn't support this function.")
+# Copyright (c) Alexander Bonkowski
+# Distributed under the terms of the MIT License
+# author: Alexander Bonkowski
+
+"""Analysis functions."""
+
+from __future__ import annotations
+
+import pathlib
+import random
+import warnings
+from typing import Any, Literal, Sequence
+
+import numpy as np
+import pandas as pd
+from typing_extensions import Self
+
+from agility.minimiser import mimimise_lmp
+
+available_backends = Literal["ovito", "pymatgen", "babel", "pyiron", "ase", "lammps"]
+# https://github.com/pyiron/pylammpsmpi
+
+
+class GBStructure:
+    """Fundamental class of a grain boundary object."""
+
+    def __init__(
+        self,
+        backend: available_backends,
+        filename: str | pathlib.Path,
+        **kwargs,
+    ) -> None:
+        """Initialize."""
+        self.backend = backend
+        self.filename = filename
+        self.data: Any = None
+
+        if self.backend == "lammps":
+            # Determine if a jupyter notebook is used
+            # Taken from shorturl.at/aikzP
+            try:
+                shell = get_ipython().__class__.__name__  # type: ignore[name-defined]
+                if shell == "ZMQInteractiveShell":
+                    ipy = True  # Jupyter notebook or qtconsole
+                elif shell == "TerminalInteractiveShell":
+                    ipy = False  # Terminal running IPython
+                else:
+                    ipy = False  # Other type (?)
+            except NameError:
+                ipy = False  # Probably standard Python interpreter
+
+            if ipy:
+                from lammps import IPyLammps
+
+                self.pylmp = IPyLammps()
+            else:
+                from lammps import PyLammps
+
+                self.pylmp = PyLammps()
+
+        if filename:
+            self.read_file(filename, **kwargs)
+
+    def read_file(self, filename: str | pathlib.Path, **kwargs) -> None:
+        """Read structure from file.
+
+        Args:
+            filename: File to read.
+            **kwargs: Additional arguments for reading the file.
+
+        Returns:
+            None
+        """
+        if self.backend == "ovito":
+            from ovito.io import import_file
+
+            self.pipeline = import_file(str(filename))
+
+        if self.backend == "pymatgen":
+            from pymatgen.core import Structure
+
+            self.data.structure = Structure.from_file(filename)
+
+        if self.backend == "lammps":
+            self._init_lmp(filename=filename, **kwargs)
+
+    def _init_lmp(
+        self,
+        filename: str | pathlib.Path,
+        file_type: str = "data",
+        pair_style: str = "none",
+        kspace_style: str = "none",
+    ) -> None:
+        """Initialise lammps backend.
+
+        Args:
+            filename: File to read.
+            file_type (str): File type (data, dump, restart)
+            pair_style (str): lammps pair style
+            kspace_style (str): lammps kspace style
+        """
+        self.pylmp.units("metal")
+        self.pylmp.atom_style("charge")
+        self.pylmp.atom_modify("map array")
+        self.pylmp.pair_style(f"{pair_style}")
+        if kspace_style:
+            self.pylmp.kspace_style(f"{kspace_style}")
+        if file_type == "data":
+            self.pylmp.read_data(filename)
+        elif file_type == "dump":
+            self.pylmp.read_dump(filename)
+        elif file_type == "restart":
+            self.pylmp.read_restart(filename)
+        else:
+            msg = "Please specify the type of lammps file to read."
+            raise ValueError(msg)
+
+    def save_structure(self, filename: str, file_type: str, **kwargs) -> None:
+        """Save structure to disc.
+
+        Args:
+            filename (str): Filename to save.
+            file_type (str): File type (data, dump, restart)
+            **kwargs: Additional arguments for saving the file.
+        """
+        if self.backend == "ovito":
+            from ovito.io import export_file
+
+            export_file(self.pipeline, filename, file_type, **kwargs)
+
+        if self.backend == "lammps":
+            if file_type == "data":
+                self.pylmp.write_data(filename)
+            elif file_type == "dump":
+                self.pylmp.write_dump(filename)
+            elif file_type == "restart":
+                self.pylmp.write_restart(filename)
+
+    def minimise(self, *args, **kwargs) -> None:
+        """Minimise structure."""
+        if self.backend == "ovito":
+            msg = f"The {self.backend} backend has no minimisation capabilities."
+            raise NotImplementedError(msg)
+        if self.backend == "lammps":
+            self.pylmp = mimimise_lmp(self.pylmp, *args, **kwargs)
+        else:
+            msg = f"The {self.backend} backend does not support minimisation yet."
+            raise NotImplementedError(msg)
+
+    def delete_particles(self, particle_type: set) -> None:
+        """Delete a specific type of particles from a structure.
+
+        This can be particularly useful if
+        there is a mobile type in the structure. Note that for ovito structures you need to make
+        sure that type information is included.
+
+        Args:
+            particle_type: Particle type to delete.
+
+        """
+        if self.backend == "ovito":
+            from ovito.modifiers import DeleteSelectedModifier
+
+            self.select_particles_by_type(particle_type)
+            self.pipeline.modifiers.append(DeleteSelectedModifier())
+
+        elif self.backend == "lammps":
+            self.pylmp.group(f"delete type {particle_type}")
+            self.pylmp.delete_atoms("group delete compress no")
+
+        elif self.backend == "pymatgen":
+            self.data.structure.remove_species(particle_type)
+
+        elif self.backend == "babel":
+            pass
+
+    #    def assign_particles_types(self, particle_types: list):
+    #        """Assign
+    #
+    #        """
+    #        if self.backend == "ovito":
+    #            def setup_atom_types(frame, data):
+    #                types = self.data.particles_.particle_types_
+    #                for i, particle_type in enumerate(particle_types):
+    #                    types.type_by_id_(i+1).name = particle_type
+    #            self.pipeline.modifiers.append(setup_atom_types)
+    #            self.set_analysis()
+
+    def select_particles_by_type(self, particle_type: set) -> None:
+        """Select a specific type of particles from a structure.
+
+        Args:
+            particle_type (set): Particle type to select.
+        """
+        if self.backend == "ovito":
+            # from ovito.plugins.StdModPython import (
+            #     SelectTypeModifier,
+            #     DeleteSelectedModifier,
+            # )
+            from ovito.modifiers import SelectTypeModifier
+
+            def assign_particle_types(  # noqa: ANN202
+                frame,  # noqa: ANN001,ARG001
+                data,  # noqa: ANN001
+            ):  # pylint: disable=W0613
+                atom_types = data.particles_.particle_types_  # pylint: disable=W0612
+
+            self.pipeline.modifiers.append(assign_particle_types)
+
+            # Select atoms and delete them
+            self.pipeline.modifiers.append(
+                SelectTypeModifier(  # type: ignore[call-arg]
+                    operate_on="particles",
+                    property="Particle Type",
+                    types=particle_type,
+                ),
+            )
+
+    def select_particles(
+        self,
+        list_ids: list,
+        list_ids_type: Literal["Identifier", "Indices"] = "Identifier",
+        invert: bool = True,
+        delete: bool = True,
+        expand_cutoff: float | None = None,
+        expand_nearest_neighbors: int | None = None,
+        iterations: int = 1,
+    ) -> None:
+        """Select particles by ID.
+
+        Args:
+            list_ids (list): List of IDs to select.
+            list_ids_type (str): "Indices" or "Identifier"
+            expand_nearest_neighbors (int): Number of nearest neighbors. Default 1.
+            invert (bool): Invert selection.
+            delete (bool): Delete selection.
+            iterations (int): Number of iterations for expansion.
+            expand_cutoff (float): Expansion cutoff. Default 3.2.
+
+        Returns:
+            None
+        """
+        if self.backend == "ovito":
+            try:
+                if np.where(self.data.particles.selection != 0)[0].size > 0:
+                    self._clear_selection()
+                    warnings.warn(
+                        "Selection currently not empty. Clearing selection.",
+                        stacklevel=2,
+                    )
+            except AttributeError:
+                pass
+
+            def modify(frame, data):  # noqa: ANN001,ANN202,ARG001  # pylint: disable=W0613
+                # Specify the IDs of all atoms that are to remain here
+                if list_ids_type == "Identifier":
+                    ids = data.particles["Particle Identifier"]
+                elif list_ids_type == "Indices":
+                    ids = list(np.where(self.data.particles["Structure Type"] != 10000)[0])
+                else:
+                    msg = "Only Indices and Identifier are possible as list id types."
+                    raise NameError(msg)
+                l_ids = np.in1d(ids, list_ids, assume_unique=True, invert=False)
+                selection = data.particles_.create_property(  # pylint: disable=W0612
+                    "Selection",
+                    data=l_ids,
+                )
+
+            self.pipeline.modifiers.append(modify)
+
+            if expand_nearest_neighbors or expand_cutoff:
+                from ovito.plugins.ParticlesPython import ExpandSelectionModifier
+
+                if expand_nearest_neighbors:
+                    self.pipeline.modifiers.append(
+                        ExpandSelectionModifier(
+                            mode=ExpandSelectionModifier.ExpansionMode.Nearest,
+                            num_neighbors=expand_nearest_neighbors,
+                            iterations=iterations,
+                        ),
+                    )
+                else:
+                    self.pipeline.modifiers.append(
+                        ExpandSelectionModifier(
+                            cutoff=expand_cutoff,
+                            mode=ExpandSelectionModifier.ExpansionMode.Cutoff,
+                            iterations=iterations,
+                        ),
+                    )
+            if invert:
+                self._invert_selection()  # for bulk ions
+            if delete:
+                self._delete_selection()
+
+    def _invert_selection(self) -> None:
+        if self.backend == "ovito":
+            from ovito.modifiers import InvertSelectionModifier
+
+            self.pipeline.modifiers.append(InvertSelectionModifier())
+
+        if self.backend == "pymatgen":
+            # TODO: Look which ids are in the list and invert by self.structure
+            pass
+
+    def _delete_selection(self) -> None:
+        if self.backend == "ovito":
+            from ovito.modifiers import DeleteSelectedModifier
+
+            self.pipeline.modifiers.append(DeleteSelectedModifier())
+
+    def _clear_selection(self) -> None:
+        if self.backend == "ovito":
+            from ovito.modifiers import ClearSelectionModifier
+
+            self.pipeline.modifiers.append(ClearSelectionModifier())
+
+    def perform_cna(
+        self,
+        mode: Literal[
+            "IntervalCutoff",
+            "AdaptiveCutoff",
+            "FixedCutoff",
+            "BondBased",
+        ] = "IntervalCutoff",
+        enabled: Sequence[str] = ("fcc", "hpc", "bcc"),
+        cutoff: float = 3.2,
+        color_by_type: bool = True,
+        only_selected: bool = False,
+        compute: bool = True,
+    ) -> None:
+        """Perform Common neighbor analysis.
+
+        Args:
+            mode: Mode of common neighbor analysis. The lammps backend uses "FixedCutoff".
+            enabled: Enabled structures for identifier.
+            cutoff: Cutoff for the FixedCutoff mode.
+            color_by_type: Color by structure type.
+            only_selected: Only selected particles.
+            compute: Compute results.
+
+        Returns:
+            None
+        """
+        if self.backend == "ovito":
+            # TODO: Enable/disable structure types
+            from ovito.modifiers import CommonNeighborAnalysisModifier
+
+            cna_modes = {
+                "IntervalCutoff": CommonNeighborAnalysisModifier.Mode.IntervalCutoff,
+                "AdaptiveCutoff": CommonNeighborAnalysisModifier.Mode.AdaptiveCutoff,
+                "FixedCutoff": CommonNeighborAnalysisModifier.Mode.FixedCutoff,
+                "BondBased": CommonNeighborAnalysisModifier.Mode.BondBased,
+            }
+
+            _cna = CommonNeighborAnalysisModifier(  # type: ignore[call-arg]
+                mode=cna_modes[mode],
+                cutoff=cutoff,
+                color_by_type=color_by_type,
+                only_selected=only_selected,
+            )
+            # Enabled by default: FCC, HCP, BCC
+            if "fcc" not in enabled:
+                _cna.structures[
+                    CommonNeighborAnalysisModifier.Type.FCC  # type: ignore[attr-defined]
+                ].enabled = False  # type: ignore[misc]
+            if "hcp" not in enabled:
+                _cna.structures[
+                    CommonNeighborAnalysisModifier.Type.HCP  # type: ignore[attr-defined]
+                ].enabled = False  # type: ignore[misc]
+            if "bcc" not in enabled:
+                _cna.structures[
+                    CommonNeighborAnalysisModifier.Type.BCC  # type: ignore[attr-defined]
+                ].enabled = False  # type: ignore[misc]
+            if "ico" not in enabled:
+                _cna.structures[
+                    CommonNeighborAnalysisModifier.Type.ICO  # type: ignore[attr-defined]
+                ].enabled = False  # type: ignore[misc]
+
+            self.pipeline.modifiers.append(_cna)
+
+        elif self.backend == "lammps":
+            # https://docs.lammps.org/compute_cna_atom.html
+            n_compute = len([i["style"] for i in self.pylmp.computes if i["style"] == "cna/atom"])
+            self.pylmp.compute(f"cna_{n_compute} all cna/atom {cutoff}")
+
+        else:
+            raise not_implemented(self.backend)
+
+        if only_selected:
+            warnings.warn(
+                "Evaluating only the selected atoms. Be aware that non-selected atoms may be "
+                "assigned to the wrong category.",
+                stacklevel=2,
+            )
+        if compute:
+            self.set_analysis()
+
+    def perform_cnp(self, cutoff: float = 3.20, compute: bool = False) -> None:
+        """Perform Common Neighborhood Parameter calculation.
+
+        Please cite https://doi.org/10.1016/j.cpc.2007.05.018
+
+        Returns:
+            None
+        """
+        if self.backend == "lammps":
+            self.pylmp.compute(f"compute 1 all cnp/atom {cutoff}")
+
+        if compute:
+            self.set_analysis()
+
+    def perform_voronoi_analysis(self, compute: bool = False) -> None:
+        """Perform Voronoi analysis.
+
+        Args:
+            compute (bool): Compute results.
+            ovito:
+                bonds_vis = False
+                edge_threshold = 0.0
+                face_threshold = 0.0
+                generate_bonds = False
+                generate_polyhedra = False
+                mesh_vis = False
+                relative_face_threshold = 0.0
+                use_radii = False
+            lammps:
+                only_group = no arg
+                occupation = no arg
+                surface arg = sgroup-ID
+                  sgroup-ID = compute the dividing surface between group-ID and sgroup-ID
+                    this keyword adds a third column to the compute output
+                radius arg = v_r
+                  v_r = radius atom style variable for a poly-disperse Voronoi tessellation
+                edge_histo arg = maxedge
+                  maxedge = maximum number of Voronoi cell edges to be accounted in the histogram
+                edge_threshold arg = minlength
+                  minlength = minimum length for an edge to be counted
+                face_threshold arg = minarea
+                  minarea = minimum area for a face to be counted
+                neighbors value = yes or no = store list of all neighbors or no
+                peratom value = yes or no = per-atom quantities accessible or no
+        Returns:
+            None
+        """
+        if self.backend == "ovito":
+            from ovito.plugins.ParticlesPython import VoronoiAnalysisModifier
+
+            voro = VoronoiAnalysisModifier(
+                compute_indices=True,
+                use_radii=False,
+                edge_threshold=0.0,
+            )
+            self.pipeline.modifiers.append(voro)
+
+        elif self.backend == "lammps":
+            # https://docs.lammps.org/compute_voronoi_atom.html
+            self.pylmp.compute("1 all voronoi/atom")
+
+        if compute:
+            self.set_analysis()
+
+        # https://tess.readthedocs.io/en/stable/
+        # https://github.com/materialsproject/pymatgen/blob/v2022.0.14/pymatgen/analysis/structure_analyzer.py#L61-L174
+
+    def perform_ptm(
+        self,
+        enabled: Sequence[str] = ("fcc", "hpc", "bcc"),
+        rmsd_threshold: float = 0.1,
+        only_selected: bool = False,
+        compute: bool = True,
+        **kwargs,
+    ) -> None:
+        """Perform Polyhedral template matching.
+
+        https://dx.doi.org/10.1088/0965-0393/24/5/055007
+        https://github.com/pmla/polyhedral-template-matching.
+
+        Args:
+            enabled (tuple): List of strings for enabled structure types. Possible values:
+                fcc-hcp-bcc-ico-sc-dcub-dhex-graphene
+            rmsd_threshold (float): RMSD threshold.
+            only_selected (bool): Only selected particles.
+            compute (bool): Compute results.
+            for ovito:
+                output_deformation_gradient = False
+                output_interatomic_distance = False
+                output_ordering = False
+                output_orientation = False
+                output_rmsd = False
+                rmsd_cutoff = 0.1
+            for lammps:
+                ID = 1
+                group-ID = all
+                threshold = 0.1
+                group2-ID = all
+            **kwargs: Additional arguments for the modifier.
+
+        Returns:
+            None
+        """
+        if isinstance(enabled, str):
+            enabled = [enabled]
+        for i in enabled:
+            if i not in ["fcc", "hcp", "bcc", "ico", "sc", "dcub", "dhex", "graphene"]:
+                msg = f"Enabled structure type {i} unknown"
+                raise ValueError(msg)
+        if self.backend == "ovito":
+            from ovito.modifiers import PolyhedralTemplateMatchingModifier
+
+            _ptm = PolyhedralTemplateMatchingModifier(  # type: ignore[call-arg]
+                rmsd_cutoff=rmsd_threshold,
+                only_selected=only_selected,
+                **kwargs,
+            )
+
+            # Enabled by default: FCC, HCP, BCC
+            if "fcc" not in enabled:
+                _ptm.structures[
+                    PolyhedralTemplateMatchingModifier.Type.FCC  # type: ignore[attr-defined]
+                ].enabled = False  # type: ignore[misc]
+            if "hcp" not in enabled:
+                _ptm.structures[
+                    PolyhedralTemplateMatchingModifier.Type.HCP  # type: ignore[attr-defined]
+                ].enabled = False  # type: ignore[misc]
+            if "bcc" not in enabled:
+                _ptm.structures[
+                    PolyhedralTemplateMatchingModifier.Type.BCC  # type: ignore[attr-defined]
+                ].enabled = False  # type: ignore[misc]
+            if "ico" in enabled:
+                _ptm.structures[
+                    PolyhedralTemplateMatchingModifier.Type.ICO  # type: ignore[attr-defined]
+                ].enabled = True  # type: ignore[misc]
+            if "sc" in enabled:
+                _ptm.structures[
+                    PolyhedralTemplateMatchingModifier.Type.SC  # type: ignore[attr-defined]
+                ].enabled = True  # type: ignore[misc]
+            if "dcub" in enabled:
+                _ptm.structures[
+                    PolyhedralTemplateMatchingModifier.Type.CUBIC_DIAMOND  # type: ignore[attr-defined]
+                ].enabled = True  # type: ignore[misc]
+            if "dhex" in enabled:
+                _ptm.structures[
+                    PolyhedralTemplateMatchingModifier.Type.HEX_DIAMOND  # type: ignore[attr-defined]
+                ].enabled = True  # type: ignore[misc]
+            if "graphene" in enabled:
+                _ptm.structures[
+                    PolyhedralTemplateMatchingModifier.Type.GRAPHENE  # type: ignore[attr-defined]
+                ].enabled = True  # type: ignore[misc]
+
+            self.pipeline.modifiers.append(_ptm)
+
+        elif self.backend == "lammps":
+            # https://docs.lammps.org/compute_ptm_atom.html
+            n_compute = len([i["style"] for i in self.pylmp.computes if i["style"] == "ptm/atom"])
+            enabled_structures = " ".join(enabled)
+            self.pylmp.compute(
+                f"ptm_{n_compute} all ptm/atom {enabled_structures} {rmsd_threshold}",
+            )
+        else:
+            raise not_implemented(self.backend)
+
+        if compute:
+            self.set_analysis()
+
+    def perform_ajm(self, compute: bool = True) -> None:
+        """Ackland-Jones analysis.
+
+        https://doi.org/10.1103/PhysRevB.73.054104
+        Returns:
+        """
+        if self.backend == "ovito":
+            from ovito.plugins.ParticlesPython import AcklandJonesModifier
+
+            ajm = AcklandJonesModifier()
+            self.pipeline.modifiers.append(ajm)
+
+            if compute:
+                self.data = self.pipeline.compute()
+
+        elif self.backend == "lammps":
+            n_compute = len(
+                [i["style"] for i in self.pylmp.computes if i["style"] == "ackland/atom"],
+            )
+            self.pylmp.compute(f"ackland_{n_compute} all ackland/atom")
+
+        else:
+            pass
+
+        if compute:
+            self.set_analysis()
+
+    def perform_csp(self, num_neighbors: int = 12, compute: bool = True) -> None:
+        """Centrosymmetric parameter.
+
+        Use 12 for fcc and 8 for bcc, respectively
+        Returns:
+        """
+        if self.backend == "ovito":
+            from ovito.plugins.ParticlesPython import CentroSymmetryModifier
+
+            csp = CentroSymmetryModifier()
+            self.pipeline.modifiers.append(csp)
+
+        elif self.backend == "lammps":
+            # https://docs.lammps.org/compute_centro_atom.html
+            n_compute = len(
+                [i["style"] for i in self.pylmp.computes if i["style"] == "centro/atom"],
+            )
+            self.pylmp.compute(f"centro_{n_compute} all centro/atom {num_neighbors}")
+
+        if compute:
+            self.set_analysis()
+
+    def get_distinct_grains(
+        self,
+        *args,
+        algorithm: str = "GraphClusteringAuto",
+        compute: bool = True,
+        **kwargs,
+    ) -> None:
+        """Get distinct grains from the structure.
+
+        Args:
+            *args: Arguments specific to the backend (see below)
+            algorithm: Algorithm for grain segmentation.
+            compute: Compute results.
+            **kwargs: Additional arguments for the algorithm.
+            ovito:
+                    algorithm = GrainSegmentationModifier.Algorithm.GraphClusteringAuto
+                    color_particles = True
+                    handle_stacking_faults = True
+                    merging_threshold = 0.0
+                    min_grain_size = 100
+                    orphan_adoption = True
+
+        Returns:
+            None
+        """
+        if self.backend == "ovito":
+            from ovito.plugins.CrystalAnalysisPython import GrainSegmentationModifier
+
+            if algorithm == "GraphClusteringAuto":
+                gsm_mode = GrainSegmentationModifier.Algorithm.GraphClusteringAuto
+            elif algorithm == "GraphClusteringManual":
+                gsm_mode = GrainSegmentationModifier.Algorithm.GraphClusteringManual
+            elif algorithm == "MinimumSpanningTree":
+                gsm_mode = GrainSegmentationModifier.Algorithm.MinimumSpanningTree
+            else:
+                msg = "Incorrect Grain Segmentation algorithm specified."
+                raise ValueError(msg)
+
+            gsm = GrainSegmentationModifier(*args, algorithm=gsm_mode, **kwargs)
+            self.pipeline.modifiers.append(gsm)
+            if compute:
+                self.set_analysis()
+            # TODO: Get misorientation plot
+
+    def set_analysis(self) -> None:
+        """Compute results.
+
+        Important function for the ovito backend. The lammps backend can access compute results
+        without evaluation of this function.
+
+        Returns:
+            None
+        """
+        if self.backend == "ovito":
+            self.data = self.pipeline.compute()
+
+        elif self.backend == "lammps":
+            self.pylmp.run(1)
+
+        elif self.backend == "pymatgen":
+            msg = "The pymatgen backend does not require setting the analysis."
+            raise NotImplementedError(msg)
+
+    def expand_to_non_selected(
+        self,
+        nearest_n: int | None = None,
+        cutoff: float | None = None,
+        expansion_base: list | None = None,
+        return_type: str = "Identifier",
+        return_random: bool = False,
+        invert: bool = False,
+    ) -> list[int]:
+        """Useful method if only_selected was chosen for structural analysis.
+
+        Args:
+            nearest_n: Number of nearest neighbors to consider.
+            cutoff: Cutoff distance to consider.
+            expansion_base: List of atoms to expand from. Must be Indices.
+            return_type: Either Identifier or Indices.
+            return_random: If True, return a random selection of the non-selected atoms.
+            invert: If True, invert the selection.
+
+        Returns:
+        gb_non_selected: list of GB atoms that were not in the previously selected group.
+        """
+        if nearest_n and cutoff:
+            msg = "Only one of nearest_n and cutoff can be specified."
+            raise ValueError(msg)
+        if self.backend == "ovito":
+            if return_type not in ["Identifier", "Indices"]:
+                msg = "Only Indices and Identifier are possible as return types."
+                raise NameError(msg)
+
+            self._invert_selection()
+            self.set_analysis()
+
+            finder = get_finder(self.data, cutoff=cutoff, nearest_n=nearest_n)
+            if nearest_n:
+                from ovito.data import NearestNeighborFinder
+            else:
+                NearestNeighborFinder = None  # noqa: N806
+
+            gb_non_selected = []
+            # edge = []
+            # Obtain a set of bulk (=crystalline) cations
+            bulk_atoms = expansion_base or self.get_crystalline_atoms(return_type="Indices")
+            bulk_atoms_set = set(bulk_atoms)
+            # These are the atoms that haven't been analysed in the structure analysis, i.e. anions
+            non_selected = set(np.where(self.data.particles.selection == 1)[0])
+
+            for index in non_selected:
+                neighbors = {neigh.index for neigh in finder.find(index)}
+                # The following is the neighbors w/o the atoms excluded from structural analysis
+                neighbors_no_selected = neighbors - non_selected
+                # If NN, correct for non-selected atoms
+                if nearest_n:
+                    nearest_n_added = nearest_n
+                    while len(neighbors_no_selected) < nearest_n:
+                        finder = NearestNeighborFinder(nearest_n_added, self.data)
+                        neighbors = {neigh.index for neigh in finder.find(index)}
+                        neighbors_no_selected = neighbors - non_selected
+                        nearest_n_added += 1
+                if len(neighbors_no_selected) == 0:
+                    msg = "Cutoff radius too small."
+                    raise ValueError(msg)
+                if len(neighbors_no_selected) <= 2:
+                    warnings.warn(
+                        "At least one atoms has only two other atoms to assign. "
+                        "Consider increasing the cutoff value.",
+                        stacklevel=2,
+                    )
+                bulk_neighbors = bulk_atoms_set.intersection(neighbors_no_selected)
+                bulk_fraction = len(bulk_neighbors) / len(neighbors_no_selected)
+                if bulk_fraction < 0.5:
+                    gb_non_selected.append(index)
+                if return_random and bulk_fraction == 0.5 and random.random() < 0.5:  # noqa: S311
+                    gb_non_selected.append(index)
+
+            self._invert_selection()
+
+            if invert:
+                gb_non_selected = list(set(non_selected) - set(gb_non_selected))
+            if return_type == "Identifier":
+                gb_non_selected = [
+                    self.data.particles["Particle Identifier"][i] for i in gb_non_selected
+                ]
+        else:
+            raise not_implemented(self.backend)
+
+        return gb_non_selected
+
+    def expand_to_non_selected_groups(
+        self,
+        groups: list,
+        cutoff: float = 4.5,
+        return_type: str = "Identifier",
+        return_random: bool = False,
+    ) -> list:
+        """Useful method if only_selected was chosen for structural analysis.
+
+        Args:
+            groups: list of lists containing the groups (as indices).
+            cutoff (float): Cutoff (in Angstrom) for the neighbour finder.
+            return_type (str): return either identifiers or indices.
+            return_random (bool): Some particles will have the same (maximum) neighbours in
+                multiple groups. If true, returns a random group from that pool.
+
+        Returns:
+        groups_non_selected (list): atoms that were not in the previously selected group.
+        """
+        if self.backend == "ovito":
+            if return_type not in ["Identifier", "Indices"]:
+                msg = "Only Indices and Identifier are possible as return types."
+                raise NameError(msg)
+
+            self._invert_selection()
+            self.set_analysis()
+
+            finder = get_finder(self.data, cutoff=cutoff)
+
+            groups_non_selected = [[] for _ in range(len(groups))]  # type: list[list]
+            # Obtain sets of bulk (=crystalline) cations
+            group_sets = [set(i) for i in groups]
+            # These are the atoms that haven't been analysed in the structure analysis, most likely
+            # anions
+            non_selected = set(np.where(self.data.particles.selection == 1)[0])
+
+            for index in non_selected:
+                neighbors = {neigh.index for neigh in finder.find(index)}
+                # The following is the neighbors w/o the atoms excluded from structural analysis
+                neighbors_no_selected = neighbors - non_selected
+                if len(neighbors_no_selected) < 3:
+                    warnings.warn(
+                        "At least one atoms has only two other atoms to assign.",
+                        stacklevel=2,
+                    )
+                group_neighbors = [len(i.intersection(neighbors_no_selected)) for i in group_sets]
+                indices_max = np.where(group_neighbors == np.amax(group_neighbors))[0]
+                if len(indices_max) > 1 and return_random:
+                    groups_non_selected[random.choice(indices_max)].append(index)  # noqa: S311
+                else:
+                    group_maximum_interception = np.argmax(group_neighbors)
+                    groups_non_selected[group_maximum_interception].append(index)
+
+            self._invert_selection()
+
+            if return_type == "Identifier":
+                groups_non_selected = [
+                    self.data.particles["Particle Identifier"][i] for i in groups_non_selected
+                ]
+
+        else:
+            raise not_implemented(self.backend)
+
+        return groups_non_selected
+
+    # TODO: Rename to particles
+    def get_non_crystalline_atoms(self, mode: str = "cna", return_type: str = "Identifier") -> list:
+        """Get the atoms at the grain boundary.
+
+        For this to work, some sort of structural analysis has to be performed.
+
+        Args:
+            mode: Mode for selection of grain boundary atoms.
+            return_type (str): Identifier or Indices.
+
+        Returns:
+            List of non-crystalline particles.
+        """
+        if self.backend == "ovito":
+            if "Structure Type" in self.data.particles.keys():
+                if return_type == "Identifier":
+                    gb_list = [
+                        i[0]
+                        for i in zip(
+                            self.data.particles["Particle Identifier"],
+                            self.data.particles["Structure Type"],
+                        )
+                        if i[1] == 0
+                    ]
+                elif return_type == "Indices":
+                    gb_list = list(np.where(self.data.particles["Structure Type"] == 0)[0])
+                else:
+                    msg = "Only Indices and Identifier are possible as return types."
+                    raise NameError(msg)
+            elif "Centrosymmetry" in self.data.particles.keys():
+                msg = "Implementation in progress."
+                raise NotImplementedError(msg)
+                gb_list = []
+            else:
+                raise not_implemented(self.backend)
+        elif self.backend == "lammps":
+            # Supported analysis methods: cna, ptm,
+            from lammps import LMP_STYLE_ATOM, LMP_TYPE_VECTOR
+
+            # ids = []
+            # for i in range(len(self.pylmp.atoms)):
+            #     ids.append(self.pylmp.atoms[i].id)
+            types = np.concatenate(
+                self.pylmp.lmp.numpy.extract_compute("cna_0", LMP_STYLE_ATOM, LMP_TYPE_VECTOR),
+            )
+            # https://docs.lammps.org/Classes_atom.html#_CPPv4N9LAMMPS_NS4Atom7extractEPKc
+            ids = np.concatenate(self.pylmp.lmp.numpy.extract_atom("id"))
+            df_temp = pd.DataFrame(
+                list(
+                    zip(
+                        ids,
+                        types,
+                    ),
+                ),
+                columns=["Particle Identifier", "Structure Type"],
+            )
+            # TDOD: This is only cna, what about others?
+            if mode == "cna":
+                df_gb = df_temp[df_temp["Structure Type"] == 5]
+            elif mode in ("ptm", "ackland"):
+                df_gb = df_temp[df_temp["Structure Type"] == 0]
+            elif mode in ("voronoi", "centro"):
+                msg = f"Mode {mode} currently not implemented"
+                raise NotImplementedError(msg)
+            else:
+                msg = f"Incorrect mode {mode} specified"
+                raise ValueError(msg)
+            gb_list = list(df_gb["Particle Identifier"])
+        else:
+            raise not_implemented(self.backend)
+        return gb_list
+
+    # TODO: Rename to particles
+    def get_crystalline_atoms(self, return_type: str = "Identifier") -> list:
+        """Get the atoms in the bulk, as determined by structural analysis.
+
+        Returns:
+            List of crystalline particles.
+        """
+        if self.backend == "ovito":
+            if "Structure Type" in self.data.particles.keys():
+                if return_type == "Identifier":
+                    gb_list = [
+                        i[0]
+                        for i in zip(
+                            self.data.particles["Particle Identifier"],
+                            self.data.particles["Structure Type"],
+                        )
+                        if i[1] != 0
+                    ]
+                elif return_type == "Indices":
+                    gb_list = list(np.where(self.data.particles["Structure Type"] != 0)[0])
+                else:
+                    msg = "Indices and Identifier are possible as return types."
+                    raise NotImplementedError(msg)
+                # df_temp = pd.DataFrame(
+                #     list(
+                #         zip(
+                #             self.data.particles["Particle Identifier"],
+                #             self.data.particles["Structure Type"],
+                #         )
+                #     ),
+                #     columns=["Particle Identifier", "Structure Type"],
+                # )
+                # df_gb = df_temp[df_temp["Structure Type"] != 0]
+                # return list(df_gb["Particle Identifier"])
+            else:
+                warnings.warn(
+                    "No structure type information found. Returning empty list.",
+                    stacklevel=2,
+                )
+                gb_list = []
+        elif self.backend == "lammps":
+            # TODO: Implement
+            raise not_implemented(self.backend)
+        else:
+            raise not_implemented(self.backend)
+        return gb_list
+
+    # TODO: Rename to particles
+    def get_grain_edge_ions(
+        self,
+        nearest_n: int = 12,
+        cutoff: float | None = None,
+        gb_ions: set | None = None,
+        bulk_ions: list | None = None,
+        return_type: str = "Identifier",
+    ) -> list:
+        """Get the atoms at the grain edge, as determined by structural analysis.
+
+        Returns a list of IDs, which were identified as crystalline/bulk atoms, but border at
+        least one non-crystalline/grain boundary atom.
+
+        Args:
+            nearest_n (int): Number of nearest neighbors to consider. Examples: fcc=12, bcc=8
+            cutoff (float): Cutoff distance for the neighbor finder.
+            gb_ions (set): Indices of grain boundary ions. Default: non-crystalline ions.
+            bulk_ions (list): Indices of bulk ions. Default: crystalline ions.
+            return_type (str): Identifier or Indices.
+
+        """
+        if self.backend == "ovito":
+            # finder: CutoffNeighborFinder | NearestNeighborFinder
+
+            from ovito.data import CutoffNeighborFinder, NearestNeighborFinder
+
+            finder: CutoffNeighborFinder | NearestNeighborFinder
+            if cutoff:
+                finder = CutoffNeighborFinder(cutoff, self.data)
+            else:
+                finder = NearestNeighborFinder(nearest_n, self.data)
+            # ptypes = self.data.particles.particle_types
+
+            gb_edge_ions = []
+            gb_ions_set = gb_ions or self.get_non_crystalline_atoms(return_type="Indices")
+            bulk_ions_list = bulk_ions or self.get_crystalline_atoms(return_type="Indices")
+            gb_ions_set = set(gb_ions_set)
+            for index in bulk_ions_list:
+                # print("Nearest neighbors of particle %i:" % index)
+                # for neigh in finder.find(index):
+                #    print(neigh.index, neigh.distance, neigh.delta)
+                #    # The index can be used to access properties of the current neighbor, e.g.
+                #    type_of_neighbor = ptypes[neigh.index]
+                neighbors = [neigh.index for neigh in finder.find(index)]
+                if any(x in gb_ions_set for x in neighbors):
+                    gb_edge_ions.append(index)
+            if return_type == "Identifier":
+                gb_edge_ions = [self.data.particles["Particle Identifier"][i] for i in gb_edge_ions]
+        elif self.backend == "lammps":
+            # TODO: Implement
+            raise not_implemented(self.backend)
+        else:
+            raise not_implemented(self.backend)
+        return gb_edge_ions
+
+    def set_gb_type(self) -> None:
+        """Set a property for grain boundary/bulk/grain edge atoms."""
+
+    def get_gb_fraction(self, mode: str = "cna") -> float:
+        """Get fraction of grain boundary ions.
+
+        Args:
+            mode (str): Mode for selection of grain boundary atoms.
+
+        Returns:
+            fraction (float): Fraction of grain boundary ions.
+        """
+        if self.backend == "ovito":
+            fraction = len(self.get_non_crystalline_atoms(mode)) / len(
+                self.data.particles["Particle Identifier"],
+            )
+            warnings.warn(
+                "Using all particles with a particle identifier as the base.",
+                stacklevel=2,
+            )
+        elif self.backend == "lammps":
+            # TODO: Implement
+            raise not_implemented(self.backend)
+        else:
+            raise not_implemented(self.backend)
+        return fraction
+
+    # TODO: Rename to particles
+    def get_type(self, atom_type: int, return_type: str = "Identifier") -> list:
+        """Get all atoms by type.
+
+        Args:
+            atom_type (int): Type of atom.
+            return_type (str): Return type ("Identifier" or "Indices")
+
+        Returns:
+            List of particles of the specified type.
+        """
+        if self.backend == "ovito":
+            # Currently doesn't work!
+            # def assign_particle_types(frame, data):
+            #     atom_types = data.particles_.particle_types_
+            #
+            # self.pipeline.modifiers.append(assign_particle_types)
+            # self.set_analysis()
+            if return_type == "Identifier":
+                atom_list = [
+                    i[0]
+                    for i in zip(
+                        self.data.particles["Particle Identifier"],
+                        self.data.particles["Particle Type"],
+                    )
+                    if i[1] == atom_type
+                ]
+            elif return_type == "Indices":
+                atom_list = list(np.where(self.data.particles["Particle Type"] == atom_type)[0])
+            else:
+                msg = "Only Indices and Identifier are possible as return types."
+                raise NameError(msg)
+            # df_temp = pd.DataFrame(
+            #     list(
+            #         zip(
+            #             self.data.particles["Particle Identifier"],
+            #             self.data.particles["Particle Type"],
+            #         )
+            #     ),
+            #     columns=["Particle Identifier", "Particle Type"],
+            # )
+            # df_atom = df_temp[df_temp["Particle Type"].eq(atom_type)]
+            # return list(df_atom["Particle Identifier"])
+
+        elif self.backend == "lammps":
+            # TODO: Implement
+            atom_list = []
+        else:
+            raise not_implemented(self.backend)
+        return atom_list
+
+    # TODO: Verkippungswinkel
+    # TODO: Grain Index
+
+    def get_fraction(self, numerator: list, denominator: list) -> float:
+        """Get fraction of ions/atoms. Helper function.
+
+        Args:
+            numerator: Particle type(s) in the numerator.
+            denominator: Particle type(s) in the denominator.
+
+        Returns:
+            None
+        """
+        if self.backend == "ovito":
+            num = sum([len(self.get_type(i)) for i in numerator])
+            den = sum([len(self.get_type(i)) for i in denominator])
+        else:
+            raise not_implemented(self.backend)
+
+        return num / den
+
+    def save_image(self, filename: str = "image.png") -> None:
+        """Save image file.
+
+        Args:
+            filename: file to be saved.
+        """
+        if self.backend == "ovito":
+            # TODO: use render function
+            pass
+        if self.backend == "lammps":
+            # Only works with IPython integration
+            self.pylmp.image(filename=filename)
+
+    def convert_backend(self, convert_to: available_backends) -> Self:
+        """Convert the current backend.
+
+        Args:
+            convert_to: Backend to convert to.
+        """
+        if self.backend == "lammps":
+            import datetime
+
+            filename = (
+                datetime.datetime.now(tz=datetime.timezone.utc).strftime("%d%m%Y_%H%M%S") + ".lmp"
+            )
+            self.save_structure("filename", file_type="data")
+            if convert_to == "ovito":
+                try:
+                    return GBStructure(backend=convert_to, filename=filename)  # type: ignore[return-value]
+                finally:
+                    tempfile = pathlib.Path(filename)
+                    tempfile.unlink()
+            else:
+                raise not_implemented(convert_to)
+        else:
+            raise not_implemented(self.backend)
+
+
+class GBStructureTimeseries(GBStructure):
+    """This is a class containing multiple snapshots from a time series."""
+
+    # TODO: enable inheritance
+    # TODO: get diffusion data
+    # TODO: differentiate between along/across GB
+
+    def remove_timesteps(self, timesteps_to_exclude: int) -> None:
+        """Remove timesteps from the beginning of a simulation.
+
+        Args:
+            timesteps_to_exclude (int): Number of timesteps to exclude
+
+        Returns:
+            new_trajectory (:py:class:`polypy.read.Trajectory`):
+            Trajectory object.
+        """
+
+    # TODO: Add differentiation between diffusion along a grain boundary, transverse to the GB,
+    # and between grains
+
+
+def get_finder(data, cutoff: float | None = None, nearest_n: int | None = None):  # noqa: ANN001,ANN201
+    """Get neighbor finder.
+
+    Args:
+        data: Data object.
+        cutoff: Cutoff distance.
+        nearest_n: Number of nearest neighbors.
+
+    Returns:
+        finder: Neighbor finder.
+
+    """
+    from ovito.data import CutoffNeighborFinder, NearestNeighborFinder
+
+    finder: CutoffNeighborFinder | NearestNeighborFinder
+
+    if cutoff:
+        finder = CutoffNeighborFinder(cutoff, data)
+    elif nearest_n:
+        finder = NearestNeighborFinder(nearest_n, data)
+    elif cutoff and nearest_n:
+        msg = "Only cutoff or nearest_n can be specified."
+        raise NameError(msg)
+    else:
+        msg = "Either cutoff or nearest_n must be specified."
+        raise NameError(msg)
+    return finder
+
+
+def not_implemented(backend: available_backends) -> NotImplementedError:
+    """Raise not implemented error.
+
+    Args:
+        backend: Backend currently in use.
+
+    Returns:
+        NotImplementedError
+
+    """
+    return NotImplementedError(f"The backend {backend} doesn't support this function.")