--- conflicted
+++ resolved
@@ -1,60 +1,48 @@
-exclude: ^(examples)
-
-ci:
-  autoupdate_schedule: weekly
-  skip: [pyright]
-  autofix_commit_msg: pre-commit auto-fixes
-  autoupdate_commit_msg: pre-commit autoupdate
-
-repos:
-  - repo: https://github.com/astral-sh/ruff-pre-commit
-<<<<<<< HEAD
-    rev: v0.5.0
-=======
-    rev: v0.5.7
->>>>>>> 25e93741
-    hooks:
-      - id: ruff
-        args: [--fix]
-      - id: ruff-format
-
-  - repo: https://github.com/pre-commit/pre-commit-hooks
-    rev: v4.6.0
-    hooks:
-      - id: check-yaml
-      - id: end-of-file-fixer
-      - id: trailing-whitespace
-
-  - repo: https://github.com/pre-commit/mirrors-mypy
-<<<<<<< HEAD
-    rev: v1.10.1
-=======
-    rev: v1.11.1
->>>>>>> 25e93741
-    hooks:
-      - id: mypy
-
-  - repo: https://github.com/RobertCraigie/pyright-python
-<<<<<<< HEAD
-    rev: v1.1.369
-=======
-    rev: v1.1.375
->>>>>>> 25e93741
-    hooks:
-      - id: pyright
-
-  - repo: https://github.com/codespell-project/codespell
-    rev: v2.3.0
-    hooks:
-      - id: codespell
-        stages: [ commit, commit-msg ]
-        additional_dependencies: [tomli]
-
-  - repo: https://github.com/igorshubovych/markdownlint-cli
-    rev: v0.41.0
-    hooks:
-      - id: markdownlint
-        # MD013: line too long
-        # MD033: no inline HTML
-        # MD041: first line in a file should be a top-level heading
-        args: [--disable, MD013, MD033, MD041, "--"]
+exclude: ^(examples)
+
+ci:
+  autoupdate_schedule: weekly
+  skip: [pyright]
+  autofix_commit_msg: pre-commit auto-fixes
+  autoupdate_commit_msg: pre-commit autoupdate
+
+repos:
+  - repo: https://github.com/astral-sh/ruff-pre-commit
+    rev: v0.5.7
+    hooks:
+      - id: ruff
+        args: [--fix]
+      - id: ruff-format
+
+  - repo: https://github.com/pre-commit/pre-commit-hooks
+    rev: v4.6.0
+    hooks:
+      - id: check-yaml
+      - id: end-of-file-fixer
+      - id: trailing-whitespace
+
+  - repo: https://github.com/pre-commit/mirrors-mypy
+    rev: v1.11.1
+    hooks:
+      - id: mypy
+
+  - repo: https://github.com/RobertCraigie/pyright-python
+    rev: v1.1.375
+    hooks:
+      - id: pyright
+
+  - repo: https://github.com/codespell-project/codespell
+    rev: v2.3.0
+    hooks:
+      - id: codespell
+        stages: [ commit, commit-msg ]
+        additional_dependencies: [tomli]
+
+  - repo: https://github.com/igorshubovych/markdownlint-cli
+    rev: v0.41.0
+    hooks:
+      - id: markdownlint
+        # MD013: line too long
+        # MD033: no inline HTML
+        # MD041: first line in a file should be a top-level heading
+        args: [--disable, MD013, MD033, MD041, "--"]